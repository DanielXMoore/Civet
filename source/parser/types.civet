--- conflicted
+++ resolved
@@ -282,11 +282,8 @@
   condition: Condition
   block: BlockStatement
   negated: boolean?
-<<<<<<< HEAD
   star?: ASTNode
-=======
   resultsRef: ASTRef?
->>>>>>> 3ea9e9f7
 
 export type BreakStatement
   type: "BreakStatement"
@@ -326,11 +323,8 @@
   declaration: DeclarationStatement?
   block: BlockStatement
   hoistDec: unknown
-<<<<<<< HEAD
   star?: ASTNode
-=======
   resultsRef: ASTRef?
->>>>>>> 3ea9e9f7
 
 export type SwitchStatement
   type: "SwitchStatement"
