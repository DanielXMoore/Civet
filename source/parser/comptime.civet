--- conflicted
+++ resolved
@@ -122,10 +122,8 @@
                 for own key, value in val as {[key: string]: ???}
                   `${JSON.stringify key}:${recurse value}`
               ).join(",") + "}"
-<<<<<<< HEAD
             when null
               `Object.create(null,${serialize Object.getOwnPropertyDescriptors val})`
-=======
             when Int8Array::, Uint8Array::, Int16Array::, Uint16Array::, Int32Array::, Uint32Array::, Float32Array::, Float64Array::, Uint8ClampedArray::
               // There's no "TypedArray" interface in TS
               `new ${val.constructor.name}([${(val as any).join ','}])`
@@ -134,7 +132,6 @@
             // Spelled differently for browsers, where `Buffer` doesn't exist
             when globalThis.Buffer?.prototype
               `Buffer.from([${(val as Buffer).join ','}])`
->>>>>>> f929c6db
             else
               // One day we may handle other classes like so:
               // str += `__proto__:${val.constructor.name}`
