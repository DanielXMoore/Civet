# Civet: A successor to CoffeeScript and alternative to TypeScript
# much more 1-to-1 with es6

# ECMA Reference
# https://262.ecma-international.org/13.0/

Program
  Reset Init __ TopLevelStatement*:statements __ ->
    module.processProgram(statements)

    return $0

TopLevelStatement
  EOS? ModuleItem StatementDelimiter

# Expressions with If and Switch
ExtendedExpression
  # Check for nested expressionized statements first
  &EOS PushIndent ( Nested ExpressionizedStatement )?:expression PopIndent ->
    if (expression) return expression
    return $skip
  __ ExpressionizedStatement ->
    return {...$2,
      children: [...$1, ...$2.children]
    }
  AssignmentExpression

ExpressionizedStatement
  DebuggerExpression
  IfExpression
  UnlessExpression
  IterationExpression
  SwitchExpression
  ThrowExpression

# https://262.ecma-international.org/#prod-Expression
Expression
  # CommaOperator
  # https://262.ecma-international.org/#sec-comma-operator
  # NOTE: Eliminated left recursion
  AssignmentExpression (__ Comma AssignmentExpression)* ->
    if($2.length == 0) return $1
    return $0

# https://262.ecma-international.org/#prod-Arguments
Arguments
  OpenParen ArgumentList? ( __ Comma )? __ CloseParen
  # NOTE: Added spacing based implicit function application
  # Trailing (__ MemberExpressionRest)* is to capture trailing .someMethod and bind them at the right place

  # Space / indentation based function application
  # Function application:
  # a b => a(b)
  # a b, c, d => a(b, c, d)
  # x y z => x(y(z))
  ApplicationStart InsertOpenParen:open _*:ws ArgumentList:args InsertCloseParen:close ->
    return [open, module.insertTrimmingSpace(ws, ""), args, close]

# Start of function application, inserts an open parenthesis, maintains spacing and comments when possible
ApplicationStart
  IndentedApplicationAllowed &NestedImplicitObjectLiteral
  !EOS &( _+ !AdditionalReservedWords )

IndentedApplicationAllowed
  "" ->
    if (module.suppressIndentedApplication) return $skip
    return

ArgumentsWithTrailingCallExpressions
  # Since this is recursive Arguments must consume input to avoid infinite recursion
  # NOTE: Do not allow trailing template literals to match
  Arguments ( Samedent !Backtick CallExpressionRest )*

# https://262.ecma-international.org/#prod-ArgumentList
ArgumentList
  ArgumentPart ( __ Comma ( NestedImplicitObjectLiteral / NestedArgumentList ) )+
  # NOTE: Added nested arguments on separate new lines
  NestedArgumentList
  InlineArgumentExpressions

NestedArgumentList
  PushIndent NestedArgument*:args PopIndent ->
    if (args.length) return args
    return $skip

NestedArgument
  Nested SingleLineArgumentExpressions ParameterElementDelimiter

InlineArgumentExpressions
  # NOTE: Eliminated left recursion
  TrailingComment* ArgumentPart ( __ Comma TrailingComment* ArgumentPart )* ->
    return [...$1, $2, ...$3]

SingleLineArgumentExpressions
  TrailingComment* ArgumentPart ( TrailingComment* Comma TrailingComment* ArgumentPart )*

ArgumentPart
  # NOTE: Using ExtendedExpression to allow for If/Switch expressions
  # NOTE: Allow leading or trailing dots for argument splats like CoffeeScript
  DotDotDot ExtendedExpression
  ExtendedExpression DotDotDot? ->
    if ($2) {
      return [$2, $1]
    }
    return $1

BinaryOpExpression
  UnaryExpression BinaryOpRHS* ->
    if ($2.length) {
      return module.processBinaryOpExpression($0)
    }

    return $1

BinaryOpRHS
  __ BinaryOp __ ( ParenthesizedAssignment / UnaryExpression / ExpressionizedStatement )

ParenthesizedAssignment
  InsertOpenParen ActualAssignment InsertCloseParen

# https://262.ecma-international.org/#prod-UnaryExpression
UnaryExpression
  # NOTE: Merged AwaitExpression with UnaryOp
  # https://262.ecma-international.org/#prod-AwaitExpression
  # NOTE: Eliminated left recursion
  UnaryOp*:pre UpdateExpression:exp UnaryPostfix?:post ->
    // Handle "?" postfix
    if (post?.token === "?") {
      post = {
        $loc: post.$loc,
        token: " != null",
      }

      switch (exp.type) {
        case "Identifier":
        case "Literal":
          return {...exp,
            children: [...pre, ...exp.children, post]
          }
        default:
          return {
            type: "ParenthesizedExpression",
            children: ["(", ...pre, "(", exp, ")", post, ")"]
          }
      }
    }

    // Combine unary - to create negative numeric literals
    if (exp.type === "Literal") {
      if (pre.length === 1 && pre[0].token === "-") {
        const children = [pre[0], ...exp.children]
        if (post) exp.children./**/push(post)

        return {
          type: "Literal",
          children,
          raw: `-${exp.raw}`
        }
      }
    }

    if (exp.children) {
      const children = [...pre, ...exp.children]
      if (post) children./**/push(post)
      return Object.assign({}, exp, { children })
    } else if (Array.isArray(exp)) {
      const children = [...pre, ...exp]
      if (post) children./**/push(post)
      return { children }
    } else {
      const children = [...pre, exp]
      if (post) children./**/push(post)
      return { children }
    }

  # NOTE: This is a little hacky to match CoffeeScript's behavior
  # https://coffeescript.org/#try:do%20x%20%2B%20y%0Ado%20x%20%3D%20y%0Ado%20-%3E%20x%20%3D%201
  CoffeeDoEnabled Do __:ws ( ( LeftHandSideExpression !( __ AssignmentOpSymbol ) ) / ArrowFunction / ExtendedExpression ):exp ->
    ws = module.insertTrimmingSpace(ws, "")
    return ["(", ...ws, exp, ")()"]

UnaryPostfix
  QuestionMark
  ( __ As Type )+ -> { ts: true, children: $0 }

# https://262.ecma-international.org/#prod-UpdateExpression
UpdateExpression
  # NOTE: Not allowing whitespace betwen prefix and postfix increment operators and operand
  UpdateExpressionSymbol UnaryExpression
  LeftHandSideExpression UpdateExpressionSymbol? ->
    if ($2) return $0
    return $1

UpdateExpressionSymbol
  ("++" / "--") ->
    return { $loc, token: $1 }

# https://262.ecma-international.org/#prod-AssignmentExpression
AssignmentExpression
  # NOTE: Try to match a single line assignment expression before matching newline then assignment expression
  TrailingComment*:ws AssignmentExpressionTail:tail ->
    if (ws.length) {
      // Glom whitespace into identifiers and literals to ease checking of "simple" refs
      // NOTE: This can get weird if we depend on the specific location of children
      if (tail.children && tail.type !== "IterationExpression") {
        return {
          ...tail,
          children: [...ws, ...tail.children]
        }
      }
      return $0
    }
    return tail

  __ AssignmentExpressionTail

AssignmentExpressionTail
  YieldExpression
  ArrowFunction
  ActualAssignment
  ConditionalExpression

# An assignment that actually includes an assignment operator, not just passing down to a ConditionalExpression
ActualAssignment
  # NOTE: Eliminated left recursion
  # NOTE: Consolidated assignment ops
  ( __ LeftHandSideExpression __ AssignmentOp )+ ExtendedExpression ->
    return {
      type: "AssignmentExpression",
      children: $0,
      // NOTE: This null marks the assignment for later processing to distinguish it
      // from fake assignments that only add a name to a scope
      names: null,
      lhs: $1,
      exp: $2,
    }

# https://262.ecma-international.org/#prod-YieldExpression
YieldExpression
  Yield YieldTail

YieldTail
  &EOS
  # NOTE: Merged optional star
  ( TrailingComment* Star )? AssignmentExpression

# https://262.ecma-international.org/#prod-ArrowFunction
ArrowFunction
  ( Async __ )? ArrowFunctionTail:tail ->
    return {
      ...tail,
      children: [...($1 || []), ...tail.children]
    }

ArrowFunctionTail
  ThinArrowFunction
  Parameters:parameters ReturnTypeSuffix?:suffix FatArrow FatArrowBody:expOrBlock ->
    return {
      type: "ArrowFunction",
      parameters,
      returnType: suffix?.children?.[1]?.[0]?.[1]?.token,
      ts: false,
      block: expOrBlock,
      children: $0,
    }

FatArrow
  # Ensures at least one space before arrow
  __:ws "=>" ->
    if (!ws.length)
      return " =>"
    return $0

# NOTE Different from
# https://262.ecma-international.org/#prod-ConciseBody
FatArrowBody
  ExplicitBlock
  # NOTE: Added indentation based implied braces
  ImplicitNestedBlock
  AssignmentExpression
  EmptyBlock

# https://262.ecma-international.org/#prod-ConditionalExpression
ConditionalExpression
  # NOTE: Using ExtendedExpression to allow for If/Switch expressions
  ShortCircuitExpression TernaryRest? ->
    if ($2) {
      return [$1, ...$2]
    }
    return $1

TernaryRest
  NestedTernaryRest
  # NOTE: Ternary `a ? b : c` is disabled if CoffeeScript binary existential `a ? b` is enabled
  !CoffeeBinaryExistentialEnabled &" " TrailingComment* QuestionMark ExtendedExpression __ Colon ExtendedExpression ->
    return $0.slice(2)

NestedTernaryRest
  PushIndent (Nested QuestionMark ExtendedExpression Nested Colon ExtendedExpression)? PopIndent ->
    if ($2) return $2
    return $skip

# https://262.ecma-international.org/#prod-ShortCircuitExpression
ShortCircuitExpression
  # NOTE: We don't need to track the precedence of all the binary operators so they all collapse into this
  BinaryOpExpression

# https://262.ecma-international.org/#prod-PrimaryExpression
PrimaryExpression
  ThisLiteral
  Literal
  ArrayLiteral
  ObjectLiteral
  IdentifierReference # NOTE: Must be below ObjectLiteral for inline objects `a: 1, b: 2` to not be shadowed by matching the first identifier
  FunctionExpression
  ClassExpression
  RegularExpressionLiteral
  TemplateLiteral
  ParenthesizedExpression
  # https://facebook.github.io/jsx/#sec-jsx-PrimaryExpression
  JSXElement
  JSXFragment

# https://262.ecma-international.org/#prod-ParenthesizedExpression
ParenthesizedExpression
  # NOTE: Currently ignoring early error checking in https://262.ecma-international.org/#prod-CoverParenthesizedExpressionAndArrowParameterList
  OpenParen ExtendedExpression:exp ( TrailingComment* PostfixStatement )?:post __ CloseParen ->
    if (post) {
      return module.attachPostfixStatementAsExpression(exp, post)
    }

    return {
      type: "ParenthesizedExpression",
      expression: exp,
      children: $0,
    }

# https://262.ecma-international.org/#prod-ClassDeclaration
ClassDeclaration
  # NOTE: skipping syntax directed operation for now
  ClassExpression

# https://262.ecma-international.org/#prod-ClassExpression
ClassExpression
  Decorators? Class ( BindingIdentifier )? ( __ ClassHeritage )? ClassBody

# https://262.ecma-international.org/#prod-ClassHeritage
ClassHeritage
  # ExtendsToken __ LeftHandSideExpression
  # NOTE: This is a subset of member expression that doesn't have spaced function application
  # TODO: there are some other LeftHandSideExpressions that are valid here but aren't yet supported (new, super, import expression)
  ExtendsToken __ MemberExpression

ExtendsToken
  # NOTE: Added "<" extends shorthand
  "<" ->
    return { $loc, token: "extends" }
  "extends" ->
    return { $loc, token: $1 }

# https://262.ecma-international.org/#prod-ClassBody
# NOTE: Nesting and indentation sensitive
ClassBody
  __ OpenBrace NestedClassElements? __ CloseBrace
  InsertOpenBrace NestedClassElements? InsertNewline InsertIndent InsertCloseBrace

NestedClassElements
  PushIndent NestedClassElement*:elements PopIndent ->
    if (!elements.length) return $skip
    return elements

NestedClassElement
  Nested ClassElement StatementDelimiter

# https://262.ecma-international.org/#prod-ClassElement
ClassElement
  MethodDefinition
  # NOTE: Combined optional static and Method/Field definition
  ( Static TrailingComment* )? ( MethodDefinition / FieldDefinition )
  # ClassStaticBlock
  Static BracedBlock

# https://262.ecma-international.org/#prod-FieldDefinition
FieldDefinition
  # TODO: CoffeeCompat class method fields
  # name: (param1, param2) ->
  CoffeeClassesEnabled ClassElementName:id __ Colon __ AssignmentExpression:exp ->
    switch (exp.type) {
      // TODO: => functions
      case "FunctionExpression":
        return {
          ...exp,
          // Remove "function" token
          children: [id, ...exp.children.slice(1)]
        }
      default:
        return [id, " = ", exp]
    }

  # NOTE: Added readonly semantic equivalent of const field assignment
  # NOTE: Using ExtendedExpression to allow for If/SwitchExpressions
  InsertReadonly:r ClassElementName TypeSuffix? __ ConstAssignment:ca ExtendedExpression ->
    // Adjust position to space before assignment to make TypeScript remapping happier
    r.children[0].$loc = {
      pos: ca.$loc.pos - 1,
      length: ca.$loc.length + 1,
    }
    return $0

  ClassElementName TypeSuffix? Initializer?

ThisLiteral
  This
  # NOTE: Added @identifier shorthand, also works for private identifiers
  At:t $( "#"? IdentifierName ):id ->
    // Extract children from 'Identifier' node because this won't interfere with refs
    return [{...t, token: "this."}, id]
  # NOTE: Added '@' as a 'this' shorthand from CoffeeScript
  At ->
    $1.token = "this"
    return $1

# https://262.ecma-international.org/#prod-LeftHandSideExpression
LeftHandSideExpression
  # https://262.ecma-international.org/#prod-NewExpression
  # NOTE: Merged in NewExpression
  # NOTE: Changed to CallExpression to handle arguments
  # NOTE: Eliminated left recursion
  ( New !"." __ )* CallExpression ->
    if ($1.length) return $0
    return $2
  # NOTE: OptionalExpression is merged into CallExpression

# https://262.ecma-international.org/#prod-CallExpression
CallExpression
  # NOTE: Tracking trailing member expressions based on indentation level for implicit arguments
  "super" ArgumentsWithTrailingCallExpressions
  # NOTE: Using ExtendedExpression to allow for If/Switch expressions
  "import" __ OpenParen ExtendedExpression __ CloseParen
  MemberExpression CallExpressionRest* ->
    if ($2.length) return $0
    return $1

CallExpressionRest
  MemberExpressionRest
  TemplateLiteral
  # NOTE: Tracking trailing member expressions based on indentation level for implicit arguments
  ( OptionalShorthand / NonNullAssertion )? ArgumentsWithTrailingCallExpressions

# NOTE: Added shorthand x?(3) -> x?.(3)
OptionalShorthand
  ( QuestionMark ( Dot / InsertDot ) )

NonNullAssertion
  "!" -> { ts: true, children: $1 }

# Reserved words that will prevent spaced function application
# ie: the 'of' in 'for x of ...'
AdditionalReservedWords
  /(for|of|then|when)(?!\p{ID_Continue}|[\u200C\u200D$])/
  AtAt # experimentalDecorators

# https://262.ecma-international.org/#prod-MemberExpression
MemberExpression
  # NOTE: "new" MemberExpression Arguments seems to be handled fine by other rules already
  # NOTE: Eliminated left recursion
  PrimaryExpression MemberExpressionRest* ->
    if ($2.length) return $0
    return $1
  SuperProperty
  MetaProperty

MemberExpressionRest
  # NOTE: Added shorthand x?[3] -> x?.[3]
  ( OptionalShorthand / NonNullAssertion )? MemberBracketContent ->
    if ($1) {
      // Optional followed by a slice expression
      if ($1.length === 2 && $2.type === "SliceExpression") {
        // Remove '.' from optional since it is present in '.slice'
        return [$1[0], $2]
      }
      return $0
    }
    return $2
  # NOTE: Combined Optional and Property access
  # TODO: this doesn't yet work for arbitrarily deep nesting, only the first level
  IndentedFurther? PropertyAccess ->
    if ($1) return Object.assign({}, $2, {
      children: [$1, ...$2.children]
    })
    return $2
  # NOTE: Added TypeScript '!' non-null assertion
  NonNullAssertion

# Handles indexing and slicing
MemberBracketContent
  OpenBracket:open ( SliceParameters / ExtendedExpression ):exp __:ws CloseBracket:close ->
    // Some kind of slice
    if (exp.type === "SliceParameters") {
      const {start, end, children} = exp

      return {
        type: "SliceExpression",
        start,
        end,
        children: [
          {...open, token: ".slice("},
          ...children,
          [...ws, {...close, token: ")"}],
        ]
      }
    }

    // Regular index `[exp]`
    return $0

SliceParameters
  ExtendedExpression:start __:ws ( DotDotDot / DotDot ):sep ExtendedExpression?:end ->
    const inclusive = sep.token === ".."

    let children
    if (end) {
      const inc = []
      if (inclusive) {
        end = ["1 + ", end]
        inc./**/push(" || 1/0")
      }
      children = [start, [...ws, {...sep, token: ", "}], [end, ...inc]]
    } else {
      children = [start, ws]
    }

    return {
      type: "SliceParameters",
      start,
      end,
      children,
    }

  Loc:l __:ws ( DotDotDot / DotDot ):sep ExtendedExpression:end ->
    const inclusive = sep.token === ".."

    const inc = []
    if (inclusive) {
      end = ["1 + ", end]
      inc./**/push(" || 1/0")
    }

    const start = {
      $loc: l.$loc,
      token: "0",
    }

    return {
      type: "SliceParameters",
      start,
      end,
      children: [start, [...ws, {...sep, token: ", "}], [end, ...inc]]
    }

PropertyAccess
  ( QuestionMark / NonNullAssertion )? Dot ( IdentifierName / PrivateIdentifier ):id ->
    const children = [$2, ...id.children]
    if ($1) children./**/unshift($1)

    return {
      type: "PropertyAccess",
      children,
    }

  # NOTE: Added CoffeeScript :: prototype shorthand
  DoubleColon:p IdentifierName?:id ->
    if (id) {
      p.token = ".prototype."
      return [p, id]
    }
    p.token = ".prototype"
    return p

SuperProperty
  "super[" ExtendedExpression __ CloseBracket

MetaProperty
  New Dot Target
  "import.meta" ->
    return { $loc, token: $1 }

# https://262.ecma-international.org/#prod-FormalParameters
# The parameters in a function definition
Parameters
  NonEmptyParameters
  "" ->
    return {
      type: "Parameters",
      children:[{$loc, token: "()"}],
      names: [],
    }

NonEmptyParameters
  # NOTE: BindingElement -> ParameterElement
  TypeParameters?:tp OpenParen:open ParameterElement*:pes FunctionRestParameter?:rest ParameterElement*:after ( __ CloseParen ):close ->
    const names = pes.flatMap(p => p.names)
    if (rest) {
      let restIdentifier
      if (rest.binding.ref) {
        restIdentifier = rest.binding.ref
      } else {
        names.push(...rest.names)
        restIdentifier = rest.names[0]
      }

      let blockPrefix
      if (after.length) {
        const spliceRef = module.getSpliceRef()

        blockPrefix = {
          children: ["[", module.insertTrimmingSpace(after, ""), "] = ", spliceRef, ".call(", restIdentifier, ", -", after.length.toString(), ")"],
          names: after.flatMap(p => p.names),
        }
      }

      return {
        type: "Parameters",
        children: [
          tp,
          open,
          ...pes,
          // Remove delimiter
          {...rest, children: rest.children.slice(0, -1)},
          close,
        ],
        names,
        blockPrefix,
      }
    }

    return {
      type: "Parameters",
      children: [tp, open, ...pes, close],
      names: pes.flatMap((p) => p.names),
    }

# https://262.ecma-international.org/#prod-FunctionRestParameter
FunctionRestParameter
  BindingRestElement:id TypeSuffix? ParameterElementDelimiter ->
    return {
      type: "FunctionRestParameter",
      children: $0,
      names: id.names,
      binding: id,
    }

# NOTE: Similar to BindingElement but appears in formal parameters list
ParameterElement
  # NOTE: Merged in SingleNameBinding
  ( BindingIdentifier / BindingPattern ) TypeSuffix? Initializer? ParameterElementDelimiter ->
    return {
      type: "Parameter",
      children: $0,
      names: $1.names,
    }

ParameterElementDelimiter
  _* Comma
  &( __ ")" )
  &EOS ->
    return { $loc, token: "," }

# https://262.ecma-international.org/#prod-BindingIdentifier
BindingIdentifier
  # NOTE: Added @param for binding identifiers
  # The parser will allow them in const/let/var declarations but JS/TS doesn't allow them there
  __:ws At AtIdentifierRef:ref ->
    return {
      type: "AtBinding",
      children: [...ws, ref],
      ref,
    }

  __:ws Identifier:id ->
    return {
      ...id,
      children: [...ws, ...id.children],
    }

AtIdentifierRef
  ReservedWord:r ->
    return {
      type: "Ref",
      base: `_${r}`,
      id: r,
    }
  IdentifierName:id ->
    return {
      type: "Ref",
      base: id.name,
      id: id.name,
    }

# https://262.ecma-international.org/#prod-BindingPattern
BindingPattern
  __ ObjectBindingPattern:p ->
    return {
      children: [...$1, p],
      names: p.names,
    }
  __ ArrayBindingPattern:p ->
    return {
      children: [...$1, p.children],
      names: p.names,
    }

# https://262.ecma-international.org/#prod-ObjectBindingPattern
# NOTE: Simplified from spec
ObjectBindingPattern
  OpenBrace ObjectBindingPatternContent:c __ CloseBrace ->
    return {
      type: "ObjectBindingPattern",
      children: [$1, ...c.children, ...$3, $4],
      names: c.names,
    }

ObjectBindingPatternContent
  # NOTE: Added indentation based binding properties
  NestedBindingProperties
  BindingProperty*:props BindingRestProperty?:rest BindingProperty*:after ->
    const names = props.flatMap(p => p.names)
    const children = [...props]

    if (rest) {
      [rest, after] = module.reorderBindingRestProperty(rest, after)
      children./**/push(...after, rest)
      names./**/push(...after.flatMap(p => p.names), ...rest.names)
    }

    return {
      names,
      children,
    }

# https://262.ecma-international.org/#prod-ArrayBindingPattern
# NOTE: Simplified from spec
ArrayBindingPattern
  OpenBracket ArrayBindingPatternContent:c __ CloseBracket ->
    return {
      type: "ArrayBindingPattern",
      names: c.names,
      children: $0
    }

ArrayBindingPatternContent
  # NOTE: Added indentation based binding elements
  NestedBindingElements
  ( BindingElement / Elision )*:props ( BindingRestElement ArrayElementDelimiter )?:rest ( BindingElement / Elision )*:after ->
    const names = props.flatMap((p) => p.names || [])
    const children = [...props]

    let blockPrefix

    if (rest) {
      const [ restBinding ] = rest
      // Drop delimiter
      children./**/push(restBinding)

      let restIdentifier
      if (restBinding.ref) {
        restIdentifier = restBinding.ref
      } else {
        restIdentifier = restBinding.names[0]
        names./**/push(...restBinding.names)
      }

      if (after.length) {
        const spliceRef = module.getSpliceRef()

        blockPrefix = {
          children: ["[", module.insertTrimmingSpace(after, ""), "] = ", spliceRef, ".call(", restIdentifier, ", -", after.length.toString(), ")"],
          names: after.flatMap(p => p.names),
        }
      }
    }

    return {
      names,
      children,
      blockPrefix,
    }

# https://262.ecma-international.org/#prod-Elision
Elision
  # NOTE: The repetition is handled from outside rather than using left recursion here
  __ Comma

NestedBindingProperties
  # NOTE: Add NestedBindingProperties after rest from CoffeeScript
  PushIndent NestedBindingProperty*:props NestedBindingRestProperty?:rest NestedBindingProperty*:after PopIndent ->
    if (!(props.length || rest)) return $skip
    const names = props.flatMap(p => p.names)
    const children = [...props]
    if (rest) {
      [rest, after] = module.reorderBindingRestProperty(rest, after)
      children./**/push(...after, rest)
      names./**/push(...after.flatMap(p => p.names), ...rest.names)
    }
    return {
      children,
      names,
    }

NestedBindingProperty
  Nested:indent BindingProperty:prop ->
    return {
      ...prop,
      children: [...indent, ...prop.children],
    }

# https://262.ecma-international.org/#prod-BindingProperty
BindingProperty
  __ PropertyName __ Colon ( BindingIdentifier / BindingPattern ):b Initializer? ObjectPropertyDelimiter ->
    return {
      names: b.names,
      children: $0
    }
  BindingIdentifier:b Initializer? ObjectPropertyDelimiter ->
    if (b.type === "AtBinding") {
      return {
        type: "AtBindingProperty",
        ref: b.ref,
        names: [],
        children: $0
      }
    }

    return {
      names: b.names,
      children: $0
    }

NestedBindingRestProperty
  Nested:indent BindingRestProperty:prop ->
    return {
      ...prop,
      children: [indent, ...prop.children],
    }

# https://262.ecma-international.org/#prod-BindingRestProperty
BindingRestProperty
  __:ws DotDotDot:dots BindingIdentifier:id ObjectPropertyDelimiter:delimiter ->
    return {
      ...id,
      children: [...ws, dots, ...id.children, delimiter],
    }
  __:ws BindingIdentifier:id DotDotDot:dots ObjectPropertyDelimiter:delimiter ->
    return {
      ...id,
      children: [...ws, dots, ...id.children, delimiter],
    }

NestedBindingElements
  PushIndent NestedBindingElement*:props ( Nested BindingRestElement ArrayElementDelimiter )?:rest NestedBindingElement*:after PopIndent ->
    if (!(props.length || rest)) return $skip
    const names = props.flatMap(p => p.names),
      children = [...props]

    let blockPrefix

    if (rest) {
      const [ , restBinding ] = rest
      let restIdentifier
      if (restBinding.ref) {
        restIdentifier = restBinding.binding.ref
      } else {
        restIdentifier = restBinding.names[0]
      }

      if (after.length) {
        const spliceRef = module.getSpliceRef()

        blockPrefix = {
          children: ["[", module.insertTrimmingSpace(after, ""), "] = ", spliceRef, ".call(", restIdentifier, ", -", after.length.toString(), ")"],
          names: after.flatMap(p => p.names),
        }
      }

      children./**/push(...rest)
      names./**/push(...restBinding.names)
    }

    return {
      children,
      names,
      blockPrefix,
    }

NestedBindingElement
  Nested:indent BindingElement:element ->
    return {
      ...element,
      children: [indent, ...element.children],
    }

# https://262.ecma-international.org/#prod-BindingElement
BindingElement
  # NOTE: Merged in SingleNameBinding
  ( BindingIdentifier / BindingPattern ):binding Initializer? ArrayElementDelimiter ->
    return {
      names: binding.names,
      children: $0
    }

# https://262.ecma-international.org/#prod-BindingRestElement
BindingRestElement
  __:ws DotDotDot:dots ( BindingIdentifier / BindingPattern / EmptyBindingPattern ):binding ->
    return {
      ...binding,
      children: [...ws, dots, ...binding.children],
    }
  __:ws ( BindingIdentifier / BindingPattern ):binding DotDotDot:dots ->
    return {
      ...binding,
      children: [...ws, dots, ...binding.children],
    }

# NOTE: Allows for empty binding rest pattern like in CoffeeScript
EmptyBindingPattern
  "" ->
    const ref = {
      type: "Ref",
      base: "ref",
      id: "ref"
    }
    return {
      type: "EmptyBinding",
      children: [ref],
      names: [],
      ref,
    }

# https://262.ecma-international.org/#prod-FunctionDeclaration
FunctionDeclaration
  FunctionExpression

FunctionSignature
  # NOTE: Merged in async and generator with optionals
  ( Async __ )? Function Star? BindingIdentifier?:id __ NonEmptyParameters:parameters ReturnTypeSuffix?:suffix ->
    return {
      type: "FunctionSignature",
      id,
      parameters,
      returnType: suffix?.children?.[1]?.[0]?.[1]?.token,
      ts: false,
      block: null,
      children: $0,
    }

# https://262.ecma-international.org/#prod-FunctionExpression
FunctionExpression
  # NOTE: block isn't actually optional in FunctionExpression only in declarations/TS overloads
  FunctionSignature:signature BracedBlock?:block ->
    // TS Function overloads
    if (!block) {
      signature.ts = true
      return signature
    }

    // Attach the block
    return {
      ...signature,
      type: "FunctionExpression",
      children: [...signature.children, block],
      block,
    }

  # Ruby/Crystal style block shorthand
  Ampersand !_ CallExpressionRest+ ->
    $1.token = "$ => $"
    return {
      type: "ArrowFunction",
      children: [$1, $3],
    }

  # Binary ops
  Ampersand ![&] BinaryOpRHS+ ->
    $1.token = "$ => $"
    const exp = module.processBinaryOpExpression([$1, $3])

    return {
      type: "ArrowFunction",
      children: exp,
    }

  # Unary ops
  [!~+-]+ Ampersand ->
    return {
      type: "ArrowFunction",
      children: ["$ => ", $1, "$"],
    }

ThinArrowFunction
  Parameters:parameters ReturnTypeSuffix?:suffix _* Arrow:arrow BracedOrEmptyBlock:block ->
    return {
      type: "FunctionExpression",
      id: undefined,
      parameters,
      returnType: suffix?.children?.[1]?.[0]?.[1]?.token,
      ts: false,
      block: block,
      children: [
        { $loc: arrow.$loc, token: "function" },
        parameters,
        suffix,
        block
      ],
    }

Arrow
  "->" ->
    return { $loc, token: $1}

ExplicitBlock
  __ OpenBrace NestedBlockStatements:block __ CloseBrace ->
    return Object.assign({}, block, {
      children: [$1, $2, ...block.children, $4, $5],
      bare: false,
    })

ImplicitNestedBlock
  InsertOpenBrace NestedBlockStatements:block InsertNewline InsertIndent InsertCloseBrace ->
    return Object.assign({}, block, {
      children: [$1, ...block.children, $3, $4, $5],
      bare: false,
    })

# NOTE: This is the body of if/else/for/case etc.
Block
  ExplicitBlock
  # NOTE: Added indentation based implied braces
  ImplicitNestedBlock

  ThenClause
  TrailingComment*:ws Statement:s ->
    const expressions = [$0]
    return {
      type: "BlockStatement",
      expressions,
      children: [expressions],
      bare: true,
    }

ThenClause
  Then TrailingComment*:ws Statement:s  ->
    const expressions = [[ws, s]]
    return {
      type: "BlockStatement",
      expressions,
      children: [expressions],
      bare: true,
    }

BracedOrEmptyBlock
  BracedBlock
  EmptyBlock

EmptyBlock
  # Implied empty block
  InsertOpenBrace InsertCloseBrace ->
    const expressions = []
    return {
      type: "BlockStatement",
      expressions,
      children: [$1, expressions, $2],
      bare: false,
    }

# This is a block that must include braces (function body, try/catch/finally)
BracedBlock
  TrailingComment* OpenBrace BracedContent:block __ CloseBrace ->
    return {
      type: "BlockStatement",
      expressions: block.expressions,
      children: [$1, $2, ...block.children, $4, $5],
      bare: false,
    }
    return block

  # NOTE: Added indentation based implied braces
  ImplicitNestedBlock

  # Immediate nested object literal
  InsertOpenBrace &EOS ObjectLiteral:s InsertCloseBrace ->
    return {
      type: "BlockStatement",
      expressions: [s],
      // Remove &EOS assertion
      children: [$1, s, $3],
    }

  # One liner
  InsertOpenBrace:o !EOS SingleLineStatements:s InsertSpace:ws InsertCloseBrace:c ->
    return {
      type: "BlockStatement",
      expressions: s,
      // Remove !EOS assertion
      children: [o, s, ws, c],
    }

SingleLineStatements
  ( TrailingComment* Statement ):first ( ( TrailingComment* Semicolon TrailingComment* ) Statement )*:rest ->
    if (rest.length) {
      return [first, ...rest]
    }
    return [first]

BracedContent
  NestedBlockStatements
  TrailingComment* Statement ->
    const expressions = [["", $2]]
    return {
      type: "BlockStatement",
      expressions,
      children: [$1, expressions],
      bare: true,
    }

NestedBlockStatements
  PushIndent NestedBlockStatement*:statements PopIndent ->
    if (!statements.length) return $skip

    const first = statements[0]
    // separate EOS from indent
    const ws = first[0]
    const [indent] = ws.slice(-1)
    first[0] = indent

    return {
      type: "BlockStatement",
      expressions: statements,
      children: [ws.slice(0, -1), statements],
      bare: true,
    }

NestedBlockStatement
  Nested StatementListItem StatementDelimiter

# https://262.ecma-international.org/#prod-Literal
Literal
  LiteralContent ->
    return {
      type: "Literal",
      children: $0,
      raw: $1.token,
    }

LiteralContent
  NullLiteral
  BooleanLiteral
  NumericLiteral
  StringLiteral

# https://262.ecma-international.org/#prod-NullLiteral
NullLiteral
  "null" ->
    return { $loc, token: $1 }

# https://262.ecma-international.org/#prod-BooleanLiteral
BooleanLiteral
  CoffeeBooleansEnabled CoffeeScriptBooleanLiteral -> $2
  ( "true" / "false" ) NonIdContinue ->
    return { $loc, token: $1 }

CoffeeScriptBooleanLiteral
  ( "yes" / "on" ) NonIdContinue ->
    return { $loc, token: "true" }
  ( "no" / "off" ) NonIdContinue ->
    return { $loc, token: "false" }

Comma
  _* Comma _*

# https://262.ecma-international.org/#prod-Identifier
Identifier
  !ReservedWord IdentifierName -> $2

# https://262.ecma-international.org/#prod-IdentifierName
IdentifierName
  /(?:\p{ID_Start}|[_$])(?:\p{ID_Continue}|[\u200C\u200D$])*/ ->
    return {
      type: "Identifier",
      name: $0,
      names: [$0],
      children: [{
        $loc: $loc,
        token: $0,
      }],
    }

# https://262.ecma-international.org/#prod-IdentifierReference
IdentifierReference
  Identifier

UpcomingAssignment
  &( __ "=" !( "=" / ">" ) )

# https://262.ecma-international.org/#prod-ArrayLiteral
ArrayLiteral
  # NOTE: Check ArrayBindingPattern case of lhs destructuring
  ArrayBindingPattern UpcomingAssignment -> $1
  OpenBracket ArrayLiteralContent:content __:ws CloseBracket ->
    if (content.type === "RangeExpression") {
      return {...content,
        children: [...content.children, ...ws],
      }
    }

    let children
    if (Array.isArray(content)) {
      children = [$1, ...content, ...ws, $4]
    } else {
      children = [$1, content, ...ws, $4]
    }

    // Gather names when ArrayLiteral is used as a destructuring pattern
    const names = children.flatMap((c) => {
      return c.names || []
    })

    return {
      type: "ArrayExpression",
      children,
      names,
    }

RangeExpression
  ExtendedExpression:s __:ws ( DotDotDot / DotDot ):range ExtendedExpression:e ->
    const inclusive = range.token === ".."
    range.token = ","

    if (s.type === "Literal" && e.type === "Literal") {
      let start, end
      if (s.raw[0] === "'") {
        start = s.raw.match(/^'(.*)'$/)[1]
      } else {
        start = JSON.parse(s.raw)
      }
      if (e.raw[0] === "'") {
        end = e.raw.match(/^'(.*)'$/)[1]
      } else {
        end = JSON.parse(e.raw)
      }

      if (typeof start !== typeof end) {
        throw new Error("Range start and end must be of the same type")
      }

      if (typeof start === "string") {
        if (start.length !== 1 || end.length !== 1) {
          throw new Error("String range start and end must be a single character")
        }

        const startCode = start.charCodeAt(0)
        const endCode = end.charCodeAt(0)
        const step = startCode < endCode ? 1 : -1

        const length = Math.abs(endCode - startCode) + (inclusive ? 1 : 0)
        if (length <= 26) {
          return {
            type: "RangeExpression",
            children: ["[", Array.from({ length }, (_, i) => JSON.stringify(String.fromCharCode(startCode + i * step))).join(", "), "]"],
            inclusive,
            start: s,
            end: e
          }
        } else {
          const inclusiveAdjust = inclusive ? " + 1" : ""
          const children = ["((s, e) => {let step = e > s ? 1 : -1; return Array.from({length: Math.abs(e - s)", inclusiveAdjust, "}, (_, i) => String.fromCharCode(s + i * step))})(", startCode.toString(), ws, range, endCode.toString(), ")"]
          return {
            type: "RangeExpression",
            children,
            inclusive,
            start: s,
            end: e,
          }
        }
      } else if (typeof start === "number") {
        const step = end > start ? 1 : -1

        const length = Math.abs(end - start) + (inclusive ? 1 : 0)
        if (length <= 20) {
          // Use array of literal values
          return {
            type: "RangeExpression",
            children: ["[", Array.from({ length }, (_, i) => start + i * step).join(", "), "]"],
            inclusive,
            start: s,
            end: e,
          }
        }
      }
    }

    const inclusiveAdjust = inclusive ? " + 1" : ""
    const children = ["((s, e) => {let step = e > s ? 1 : -1; return Array.from({length: Math.abs(e - s)", inclusiveAdjust, "}, (_, i) => s + i * step)})(", s, ws, range, e, ")"]

    return {
      type: "RangeExpression",
      children,
      inclusive,
      start: s,
      end: e,
    }

ArrayLiteralContent
  RangeExpression
  NestedElementList
  ElementList

NestedElementList
  PushIndent NestedElement*:elements PopIndent ->
    if (elements.length)
      return elements.flat()
    return $skip

NestedElement
  Nested:indent ElementList:list ArrayElementDelimiter:delimiter ->
    const {length} = list
    if (length) {
      // Prepend indent to first element and append delimiter to last element
      return list.map((e, i) => {
        if (i === 0 && i === length - 1) {
          return {...e, children: [indent, ...e.children, delimiter]}
        }
        if (i === 0) {
          return {...e, children: [indent, ...e.children]}
        }
        if (i === length - 1) {
          return {...e, children: [...e.children, delimiter]}
        }
        return e
      })
    }

ArrayElementDelimiter
  __ Comma
  # NOTE: Don't insert comma before closing bracket
  # Ideally it would be nice to insert a trailing comma before newline followed by closing bracket, but in practice
  # it is difficult to keep the correct number of commas for elision elements. This is also closer to keeping source
  # verbatim.
  &( __ "]" )
  &EOS ->
    return { $loc, token: "," }

# https://262.ecma-international.org/#prod-ElementList
# NOTE: Modified and simplified from the spec
ElementList
  ArrayElementExpression:first ElementListRest*:rest ->
    if (rest.length) {
      return [{
        ...first,
        children: [...first.children, rest[0][0]],
      }].concat(rest.map(([_, e], i) => {
        const delim = rest[i+1]?.[0]
        return {
          ...e,
          children: [...e.children, delim],
        }
      }))
    }

    return [first]

ElementListRest
  # NOTE: This is an explicit comma because we could be in a nested list and we don't want to match
  # the &EOS delimiter
  ( __ Comma ) ArrayElementExpression

# NOTE: Modified and simplified from the spec
ArrayElementExpression
  # NOTE: Allow for postfix splat like CoffeeScript
  # NOTE: Allow empty exp spread for destructuring
  ExtendedExpression?:exp __:ws DotDotDot:dots &ArrayElementDelimiter ->
    if (!exp) {
      exp = {
        type: "Ref",
        base: "ref",
        id: "ref",
        names: [],
      }
    }

    return {
      type: "SpreadElement",
      children: [...ws, dots, exp],
      names: exp.names,
    }

  # NOTE: Using ExtendedExpression to allow If/Switch expressions
  ( ( __ DotDotDot __ )? ExtendedExpression )?:expMaybeSpread &ArrayElementDelimiter ->
    if (expMaybeSpread) {
      const [spread, exp] = expMaybeSpread

      if(!spread) {
        return {
          type: "ArrayElement",
          children: [exp],
          names: exp.names,
        }
      } else {
        return {
          type: "SpreadElement",
          children: [...spread, exp],
          names: exp.names,
        }
      }
    }

    return {
      type: "ElisionElement",
      children: [],
    }

# https://262.ecma-international.org/#prod-ObjectLiteral
# NOTE: Slightly simplified from spec
ObjectLiteral
  # NOTE: Check for object binding pattern in case of destructuring to an object lhs
  ObjectBindingPattern UpcomingAssignment -> $1
  BracedObjectLiteral
  NestedImplicitObjectLiteral
  InlineObjectLiteral

BracedObjectLiteral
  OpenBrace:open BracedObjectLiteralContent?:content ( __ CloseBrace ):close ->
    if(content) {
      const children = [open, ...content, close]

      return {
        type: "ObjectExpression",
        children,
        names: children.flatMap((c) => {
          return c.names || []
        }),
      }
    }

    return {
      type: "ObjectExpression",
      children: [open, close],
      names: [],
    }

BracedObjectLiteralContent
  NestedPropertyDefinitions
  PropertyDefinitionList

NestedImplicitObjectLiteral
  InsertOpenBrace NestedImplicitPropertyDefinitions InsertNewline InsertIndent InsertCloseBrace ->
    return {
      type: "ObjectExpression",
      children: [$1, ...$2, $3, $4, $5],
    }

NestedImplicitPropertyDefinitions
  PushIndent NestedImplicitPropertyDefinition*:defs PopIndent ->
    if(!defs.length) return $skip
    return defs.flat()

NestedImplicitPropertyDefinition
  Nested:ws NamedProperty:prop ObjectPropertyDelimiter:delimiter ->
    return {
      ...prop,
      children: [...ws, ...prop.children, delimiter],
    }

NestedPropertyDefinitions
  PushIndent NestedPropertyDefinition*:defs PopIndent ->
    if(!defs.length) return $skip
    return defs.flat()

NestedPropertyDefinition
  # TODO: This may be a little weird/ambiguous with single identifier shorthand
  Nested:ws ( PropertyDefinition ObjectPropertyDelimiter )+:inlineProps ->
    return inlineProps.map( ([prop, delimiter], i) => ({
      ...prop,
      children: [ ...(i === 0 ? ws : []), ...prop.children, delimiter],
    }))

InlineObjectLiteral
  InsertInlineOpenBrace:open SnugNamedProperty ImplicitInlineObjectPropertyDelimiter ( NamedProperty ImplicitInlineObjectPropertyDelimiter )* InsertCloseBrace:close ->
    return [open, $2, $3, ...$4, close]

# This is different from ObjectPropertyDelimiter because the braces are implicit so we can't look ahead to find the closing one
# Instead we see if the next line matches a NamedProperty and if so we insert a comma
ImplicitInlineObjectPropertyDelimiter
  TrailingComment* ","
  &( EOS NamedProperty ) -> ","
  # NOTE: This is hacky but used when an inline object is inside a ternary conditional
  # Also if inline object is in an argument list or subexpression
  &( __  ( ":" / ")" / "]" / "}" / ReservedWord ) ) -> ""
  &EOS -> ""

ObjectPropertyDelimiter
  _* Comma
  # Object closing delimits the property
  &( __ "}" )
  &EOS ->
    return { $loc, token: "," }

PropertyDefinitionList
  ( PropertyDefinition ObjectPropertyDelimiter )+ ->
    return $0.map(([prop, delim]) => {
      return {
        ...prop,
        children: [...prop.children, delim],
      }
    })

# https://262.ecma-international.org/#prod-PropertyDefinition
PropertyDefinition
  # NOTE: Added CoffeeScript {@id} -> {id: this.id} shorthand
  __:ws At:at IdentifierReference:id ->
    return {
      type: "Property",
      children: [...ws, id, ": ", {...at, token: "this."}, id],
      names: id.names,
    }
  NamedProperty
  MethodDefinition
  __:ws DotDotDot:dots ExtendedExpression:exp ->
    return {
      type: "SpreadProperty",
      children: [...ws, dots, exp],
      names: exp.names,
    }
  # NOTE: this needs to be at the bottom to prevent shadowing PropertyName
  __:ws IdentifierReference:id  ->
    return {...id, children: [...ws, ...id.children]}

NamedProperty
  # NOTE: CoverInitializedName early error doesn't seem necessary with this parser
  # NOTE: Using ExtendedExpression to allow If/Switch expressions
  __ PropertyName __ Colon ExtendedExpression:exp ->
    return {
      type: "Property",
      children: $0,
      names: exp.names || [],
    }

# Named property but doesn't allow any space between name and colon
# used to distinguish between braceless inline objects and ternary expression conditions
SnugNamedProperty
  PropertyName Colon ExtendedExpression:exp ->
    return {
      type: "Property",
      children: $0,
      names: exp.names || [],
    }

PropertyName
  # https://262.ecma-international.org/#prod-LiteralPropertyName
  NumericLiteral
  StringLiteral
  IdentifierName
  # https://262.ecma-international.org/#prod-ComputedPropertyName
  # NOTE: Using ExtendedExpression to allow If/Switch expressions
  OpenBracket ExtendedExpression __ CloseBracket

Decorator
  AtAt IdentifierReference Arguments?

Decorators
  ( __ Decorator )+ __

# https://262.ecma-international.org/#prod-MethodDefinition
MethodDefinition
  # NOTE: Not adding extra validation using PropertySetParameterList
  Decorators? MethodSignature:signature BracedBlock:block ->
    return {
      type: "MethodDefinition",
      children: $0,
      signature,
      block,
      parameters: signature.parameters,
    }

MethodModifier
  # NOTE: Merged get/set definitions
  GetOrSet TrailingComment*
  # NOTE: Merged async and generator into MethodModifier
  ( Async __ ) ( Star __ )?
  Star __
  Async __

# TypeScript method signature
MethodSignature
  ConstructorShorthand NonEmptyParameters:parameters ->
    return {
      type: "MethodSignature",
      children: $0,
      name: $1.token,
      returnType: undefined,
      parameters,
    }

  MethodModifier? ClassElementName:name _* NonEmptyParameters:parameters ReturnTypeSuffix?:suffix ->
    // Normalize name so we can check if it is `constructor`
    if (name.name) {
      name = name.name
    } else if (name.token) {
      name = name.token.match(/^(?:"|')/) ? name.token.slice(1, -1) : name.token
    }

    return {
      type: "MethodSignature",
      children: $0,
      name: name,
      modifier: $1?.[0]?.token, // get/set
      // TODO: get return type from type annotation
      returnType: undefined,
      parameters,
    }

ClassElementName
  PropertyName
  PrivateIdentifier

PrivateIdentifier
  $("#" IdentifierName) ->
    return {
      type: "Identifier",
      name: $0,
      names: [$0],
      children: [{
        $loc: $loc,
        token: $0,
      }],
    }

# https://262.ecma-international.org/#prod-GeneratorDeclaration
# https://262.ecma-international.org/#prod-GeneratorExpression
# NOTE: Merged GeneratorExpression and GeneratorDeclaration into FunctionExpression

# https://262.ecma-international.org/#prod-AsyncFunctionDeclaration
# https://262.ecma-international.org/#prod-AsyncFunctionExpression
# NOTE: Merged into FunctionExpression

# https://262.ecma-international.org/#prod-AsyncGeneratorDeclaration
# https://262.ecma-international.org/#prod-AsyncGeneratorExpression
# NOTE: Merged into FunctionExpression

# https://262.ecma-international.org/#prod-AsyncGeneratorMethod
# https://262.ecma-international.org/#prod-AsyncGeneratorBody
# https://262.ecma-international.org/#prod-AsyncMethod
# https://262.ecma-international.org/#prod-AsyncFunctionBody
# https://262.ecma-international.org/#prod-GeneratorMethod
# https://262.ecma-international.org/#prod-GeneratorBody
# NOTE: Merged into MethodDefinition

# https://262.ecma-international.org/#prod-AssignmentOperator
AssignmentOp
  AssignmentOpSymbol TrailingComment* ->
    if ($2.length) {
      return {
        token: $1,
        children: [$1, ...$2]
      }
    }

    return { $loc, token: $1 }

AssignmentOpSymbol
  "**="
  "*="
  "/="
  "%="
  "+="
  "-="
  "<<="
  ">>>="
  ">>="
  "&&="
  "&="
  "^="
  "||="
  "|="
  "??="
  "?=" -> "??="
  "="
  CoffeeWordAssignmentOp -> $1

CoffeeWordAssignmentOp
  "and=" -> "&&="
  "or=" -> "||="

BinaryOp
  BinaryOpSymbol ->
    if (typeof $1 === "string") return { $loc, token: $1 }
    return $1

# NOTE: Condensed binary operator symbols into one rule
BinaryOpSymbol
  "**"
  "*"
  "/"
  "%"
  "+"
  "-"
  "<="
  ">="
  "<<"
  # NOTE: Avoid matching JSX opening tag by requiring non-identifier character
  # (e.g. whitespace) after "<".  This does forbid 1<2 or x<y.
  /<(?!\p{ID_Start}|[_$])/ ->
    return "<"
  ">>>"
  ">>"
  ">"
  "!=="
  # NOTE: CoffeeScript converts "!=" -> "!=="
  # Convert if CoffeeScript compat flag is set
  "!=" ->
    if(module.config.coffeeEq) return "!=="
    return $1
  "isnt" NonIdContinue ->
    if(module.config.coffeeIsnt) return "!=="
    return $skip
  "is" NonIdContinue -> "==="
  "==="
  # NOTE: CoffeeScript converts "==" -> "==="
  # Convert if CoffeeScript compat flag is set
  "==" ->
    if(module.config.coffeeEq) return "==="
    return $1
  "and" NonIdContinue -> "&&"
  "&&"
  CoffeeOfEnabled "of" NonIdContinue -> "in"
  "or" NonIdContinue -> "||"
  "||"
  "??"
  CoffeeBinaryExistentialEnabled "?" -> "??"
  "instanceof" NonIdContinue ->
    return $1
  CoffeeNotEnabled "not" NonIdContinue __ "instanceof" NonIdContinue ->
    return {
      $loc: $loc,
      token: "instanceof",
      special: true,
    }
  CoffeeNotEnabled "not" NonIdContinue __ "of" NonIdContinue ->
    return {
      $loc: $loc,
      token: "in",
      special: true,
    }
  CoffeeOfEnabled "in" NonIdContinue ->
    return {
      ref: module.getIndexOfRef(),
      suffix: " >= 0",
      special: true,
    }
  CoffeeOfEnabled "not" NonIdContinue __ "in" NonIdContinue ->
    return {
      ref: module.getIndexOfRef(),
      suffix: " < 0",
      special: true,
    }
  "in" NonIdContinue ->
    return $1
  "&"
  "^"
  "|"

UnaryOp
  # Lookahead to prevent unary operators from overriding block unary operator shorthand
  /[!~+-](?!\s|[!~+-]*&)/ ->
    return { $loc, token: $0 }
  ( Await / Delete / Void / Typeof ) __
  Not # only when CoffeeNotEnabled (see definition of `Not`)

# https://262.ecma-international.org/#prod-ModuleItem
ModuleItem
  ImportDeclaration
  ExportDeclaration
  StatementListItem

# https://262.ecma-international.org/#prod-StatementListItem
StatementListItem
  Declaration
  # NOTE: Added postfix conditionals/loops
  Statement:statement ( TrailingComment* PostfixStatement )?:post ->
    if (post) return module.addPostfixStatement(statement, ...post)
    return statement

PostfixStatement
  ForClause
  IfClause
  LoopClause
  UnlessClause
  WhileClause

# https://262.ecma-international.org/#prod-Statement
Statement
  KeywordStatement
  BlockStatement
  VariableStatement
  IfStatement
  IterationStatement
  SwitchStatement
  TryStatement

  EmptyStatement
  ExpressionStatement

  # NOTE: no WithStatement
  # NOTE: no LabelledStatement

# NOTE: EmptyStatement handled differently than spec, consuming inline whitespace and comments then asserting following semi-colon
EmptyStatement
  TrailingComment* &";" -> { type: "EmptyStatement", children: $1 }

# https://262.ecma-international.org/#prod-BlockStatement
BlockStatement
  # NOTE: Added lookahead for `=` to allow for destructuring assignment without parens
  ExplicitBlock !( __ "=" ) -> $1

# https://262.ecma-international.org/#prod-IfStatement
IfStatement
  # NOTE: Added paren-less condition
  # NOTE: Block isn't Statement so we can handle implied braces by nesting
  (IfClause / UnlessClause):clause Block:block ElseClause?:e ->
    const children = [...clause.children, block]
    if (e) children./**/push(e)
    return {
      type: "IfStatement",
      children,
    }

ElseClause
  &EOS Samedent Else Block -> [$2, $3, $4]
  TrailingComment* Else Block

IfClause
  If Condition -> { type: "IfStatement", children: $0 }

UnlessClause
  Unless:kind Condition:condition ->
    // Rewrite unless to if
    kind.token = "if"

    return {
      type: "IfStatement",
      // TODO: Don't add unnecessary parens
      children: [kind, ["(!", condition, ")"]],
    }

# NOTE: Added IfExpression from CoffeeScript
IfExpression
  IfClause:clause ExpressionBlock:b ElseExpressionClause?:e ->
    return module.expressionizeIfClause(clause, b, e)

UnlessExpression
  UnlessClause:clause ExpressionBlock:b ElseExpressionClause?:e ->
    return module.expressionizeIfClause(clause, b, e)

ElseExpressionClause
  ( ( Samedent Else ) / ( TrailingComment* Else ) ) ElseExpressionBlock ->
    return [...$1, $2]

# Block of expressions that can't include pure statements
ExpressionBlock
  InsertOpenParen NestedBlockExpressions:exps InsertNewline InsertIndent InsertCloseParen ->
    // If there is only one expression and it doesn't require parens, then return it as is, preserving whitespace
    if (exps.length === 1) {
      let [ws, exp] = exps[0]
      switch (exp.type) {
        case "Identifier":
        case "Literal":
          return [ws, exp]
      }
    }

    // Remove final trailing expression delimiter
    exps = exps.map((e, i) => {
      if (i === exps.length - 1) {
        return e.slice(0, -1)
      }
      return e
    })

    return {
      type: "BlockExpressions",
      expressions: exps,
      children: [$1, exps, $3, $4, $5],
    }
  Then ExtendedExpression

ElseExpressionBlock
  InsertOpenParen NestedBlockExpressions:exps InsertNewline InsertIndent InsertCloseParen ->
    // If there is only one expression and it doesn't require parens, then return it as is, preserving whitespace
    if (exps.length === 1) {
      let [ws, exp] = exps[0]
      switch (exp.type) {
        case "Identifier":
        case "Literal":
          return [ws, exp]
      }
    }

    // Remove final trailing expression delimiter
    exps = exps.map((e, i) => {
      if (i === exps.length - 1) {
        return e.slice(0, -1)
      }
      return e
    })

    return {
      type: "BlockExpressions",
      expressions: exps,
      children: [$1, exps, $3, $4, $5],
    }
  !EOS ExtendedExpression -> $2

NestedBlockExpressions
  PushIndent NestedBlockExpression*:exps PopIndent ->
    if (!exps.length) return $skip
    return exps

NestedBlockExpression
  Nested:ws ExtendedExpression:exp ( TrailingComment* PostfixStatement )?:post ExpressionDelimiter:d ->
    if (post) {
      return [ws, module.attachPostfixStatementAsExpression(exp, post), d]
    }

    return [ws, exp, d]

# https://262.ecma-international.org/#prod-IterationStatement
IterationStatement
  # NOTE: Added `loop` from CoffeeScript
  LoopStatement
  !CoffeeDoEnabled DoWhileStatement -> $2
  WhileStatement
  ForStatement

IterationExpression
  IterationStatement ->
    return {
      type: "IterationExpression",
      children: [$1],
      block: $1.block,
    }

# NOTE: Added from CoffeeScript
LoopStatement
  LoopClause:clause Block:block ->
    return {
      type: "IterationStatement",
      children: [...clause.children, block],
      block,
    }

LoopClause
  Loop -> {
    type: "IterationStatement",
    children: [$1],
  }

# https://262.ecma-international.org/#prod-DoWhileStatement
DoWhileStatement
  # NOTE: Condition provides optional parens
  Do BracedBlock:block __ WhileClause -> {
    type: "IterationStatement",
    children: $0,
    block: block
  }

# https://262.ecma-international.org/#prod-WhileStatement
WhileStatement
  # NOTE: Condition provides optional parens
  WhileClause:clause Block:block ->
    return {
      type: "IterationStatement",
      children: [...clause.children, block],
      block: block
    }

WhileClause
  ( While / Until ):kind TrailingComment*:ws Condition:cond ->
    if (kind.token === "until") {
      kind.token = "while"

      // TODO: Don't add unnecessary parens
      return {
        type: "IterationStatement",
        children: [kind, ...ws, ["(!", ...cond.children, ")"]]
      }
    }

    return {
      type: "IterationStatement",
      children: [kind, ...ws, ...cond.children]
    }

# https://262.ecma-international.org/#prod-ForStatement
# https://262.ecma-international.org/#prod-ForInOfStatement
# NOTE: Merged into single rule
ForStatement
  ForClause:clause Block:block ->
    // TODO: remove mutation
    if (clause.blockPrefix) {
      block.expressions.splice(0, 0, ...clause.blockPrefix)
    }
    return {
      ...clause,
      children: [...clause.children, block],
      block,
    }

ForClause
  For __ ForStatementControl:c  ->
    const {children, declaration} = c

    return {
      type: "ForStatement",
      children: [$1, ...$2, ...children],
      declaration: declaration,
      block: null,
      blockPrefix: c.blockPrefix,
    }

ForStatementControl
  !CoffeeForLoopsEnabled ForStatementParameters -> $2
  CoffeeForLoopsEnabled CoffeeForStatementParameters WhenCondition? ->
    if ($3) {
      const indent = module.currentIndent.token + "  "
      $2.blockPrefix.push([indent, {
        type: "IfStatement",
        children: ["if (!(", module.insertTrimmingSpace($3, ""), ")) continue\n"],
      }])
    }

    return $2

WhenCondition
  __ When ExtendedExpression:exp -> exp

CoffeeForStatementParameters
  # NOTE: Coffee for loops can't have parens
  ( Await __ )? InsertOpenParen:open CoffeeForDeclaration:declaration CoffeeForIndex?:index __ ( In / Of / From ):kind ExtendedExpression:exp ( __ By ExtendedExpression )?:step InsertCloseParen:close ->
    let blockPrefix = []
    const indent = module.currentIndent.token + "  "
    exp = module.insertTrimmingSpace(exp, "")
    declaration = module.insertTrimmingSpace(declaration, "")

    if (kind.token === "from") {
      if (step) {
        throw new Error("Can't use 'by' with 'from' in CoffeeScript for loops")
      }
      kind.token = "of"
    } else if (kind.token === "of") {
      if (step) {
        throw new Error("Can't use 'by' with 'of' in CoffeeScript for loops")
      }

      if (declaration.own) {
        const indent = module.currentIndent.token + "  "
        const hasPropRef = module.getHasPropRef()

        blockPrefix./**/push([indent, "if (!", hasPropRef, ".call(", exp, ", ", declaration, ")) continue\n"])
      }
      kind.token = "in"
    } else if (kind.token === "in") { // CoffeeScript loop comprehensions
      const counterRef = {
        type: "Ref",
        base: "i",
        id: "i",
      }

      const lenRef = {
        type: "Ref",
        base: "len",
        id: "len",
      }

      // If exp isn't a simple identifier use a ref
      let expRef
      switch(exp.type) {
        case "Identifier":
          expRef = exp
          break
        case "RangeExpression": {
          const {start, end, inclusive} = exp

          let stepExp = step?.[2]
          let stepRef
          if (stepExp) {
            stepExp = module.insertTrimmingSpace(stepExp, "")
            if (stepExp.type === "Literal") {
              stepRef = stepExp
            } else {
              stepRef = {
                type: "Ref",
                base: "step",
                id: "step",
              }
            }
          }

          let startRef, endRef
          if (start.type === "Literal") {
            startRef = start
          } else if (start.type === "Identifier") {
            startRef = start
          } else {
            startRef = {
              type: "Ref",
              base: "ref",
              id: "ref",
            }
          }

          if (end.type === "Literal") {
            endRef = end
          } else if (end.type === "Identifier") {
            endRef = end
          } else {
            endRef = {
              type: "Ref",
              base: "ref",
              id: "ref",
            }
          }

          const startRefDec = (startRef !== start) ? [startRef, " = ", start, ", "] : []
          const endRefDec = (endRef !== end) ? [endRef, " = ", end, ", "] : []
          const varRef = declaration
          const ascDec = stepRef
          ? stepRef !== stepExp
            ? [", step = ", stepExp]
            : []
          : [", asc = ", startRef, " <= ", endRef]
          declaration = {
            type: "Declaration",
            children: ["let ", ...startRefDec, ...endRefDec, counterRef, " = ", varRef, " = ", startRef, ...ascDec],
            names: []
          }

          blockPrefix./**/push(["", {
            type: "AssignmentExpression",
            children: [], // Empty assignment to trigger auto-var
            names: varRef.names,
          }])

          const counterPart = inclusive
            ? [counterRef, " <= ", endRef, " : ", counterRef, " >= ", endRef]
            : [counterRef, " < " , endRef, " : ", counterRef, " > " , endRef]

          const condition = stepRef
            ? [stepRef, " !== 0 && (", stepRef, " > 0 ? ", ...counterPart, ")"]
            : ["asc ? ", ...counterPart]

          const increment = stepRef
          ? [varRef, " = ", counterRef, " += ", stepRef]
          : [varRef, " = asc ? ++", counterRef, " : --", counterRef]

          return {
            declaration,
            children: [$1, open, declaration, "; ", ...condition, "; ", ...increment, close],
            blockPrefix,
          }
        }
        default:
          expRef = {
            type: "Ref",
            base: "ref",
            id: "ref",
          }
      }

      const varRef = declaration
      let increment = "++",
        indexAssignment,
        assignmentNames = [...varRef.names]

      if (index) {
        index = module.insertTrimmingSpace(index, "")
        indexAssignment = [index, "="]
        assignmentNames./**/push(...index.names)
      }

      const expRefDec = (expRef !== exp)
        // Trim a single leading space if present
        ? [expRef, " = ", module.insertTrimmingSpace(exp, ""), ", "]
        : []

      blockPrefix./**/push([indent, {
        type: "AssignmentExpression",
        children: [varRef, " = ", expRef, "[", indexAssignment, counterRef, "]\n"],
        names: assignmentNames,
      }])

      declaration = {
        type: "Declaration",
        children: ["let ", ...expRefDec, counterRef, " = 0, ", lenRef, " = ", expRef, ".length"],
        names: []
      }

      let condition = [counterRef, " < ", lenRef, "; "]

      if (step) {
        let [stepWs, , stepExp] = step
        stepWs = module.insertTrimmingSpace(stepWs, "")
        if (stepExp.type === "Literal") {
          increment = [" +=", ...stepWs, stepExp]
          // Negative step loops are reversed
          if ( stepExp.raw[0] === "-") {
            declaration = {
              type: "Declaration",
              children: ["let ", ...expRefDec, counterRef, " = ", expRef, ".length - 1"],
              names: []
            }
            condition = [counterRef, " >= 0; "]
          }
        } else {
          throw new Error("TODO: Support non-literal step in CoffeeScript for loops")
        }

        return {
          declaration,
          children: [$1, open, declaration, "; ", ...condition, counterRef, increment, close],
          blockPrefix,
        }
      }

      return {
        declaration,
        children: [$1, open, declaration, "; ", ...condition, counterRef, increment, close],
        blockPrefix,
      }
    }

    return {
      declaration,
      children: [$1, open, declaration, $5, kind, " ", exp, close],
      blockPrefix,
    }

CoffeeForIndex
  TrailingComment*:ws1 Comma TrailingComment*:ws2 BindingIdentifier:id ->
    return Object.assign({}, id, {
      children: [...ws1, ...ws2, ...id.children]
    })

CoffeeForDeclaration
  # NOTE: Coffee doesn't allow expression bindings like `for a.x in b`
  ( __ "own" )?:own ForBinding:binding ->
    if (own) {
      binding.own = true
    }

    // Flag as assignment for auto-var
    binding.type = "AssignmentExpression"

    return binding

ForStatementParameters
  # https://262.ecma-international.org/#prod-ForStatement
  OpenParen __       ( LexicalDeclaration / VariableStatement / Expression? ):declaration __ Semicolon Expression? Semicolon Expression? __ CloseParen ->
    return {
      declaration,
      children: $0,
    }
  # NOTE: Added optional parens
  InsertOpenParen __ ( LexicalDeclaration / VariableStatement / Expression? ):declaration __ Semicolon Expression? Semicolon (!EOS Expression)? InsertCloseParen ->
    return {
      declaration,
      children: $0,
    }

  # https://262.ecma-international.org/#prod-ForInOfStatement
  # NOTE: Consolidated declarations
  # NOTE: Consolidated optional 'await'
  ( Await __ )? OpenParen __    ForInOfDeclaration:declaration __ ( In / Of ) ExpressionWithIndentedApplicationSuppressed __ CloseParen ->
    return {
      declaration,
      children: $0,
    }
  # NOTE: Added optional parens
  ( Await __ )? InsertOpenParen ForInOfDeclaration:declaration __ ( In / Of ) ExpressionWithIndentedApplicationSuppressed InsertCloseParen ->
    return {
      declaration: declaration,
      children: $0,
    }

# NOTE: Consolidated declarations
ForInOfDeclaration
  Var ForBinding:binding ->
    return {
      type: "ForDeclaration",
      children: $0,
      names: binding.names,
    }
  ForDeclaration
  LeftHandSideExpression

# https://262.ecma-international.org/#prod-ForDeclaration
ForDeclaration
  LetOrConst:c NonIdContinue ForBinding:binding ->
    return {
      type: "ForDeclaration",
      children: [c, binding],
      names: binding.names,
    }
  # NOTE: Added default implicit const to for bindings
  # NOTE: the assertion is a bit of a hack to prevent valid LHS expressions from only parsing the identifier and matching this rule
  # i.e. a.x would match as identifier `a` without this lookahead
  InsertConst:c ForBinding:binding /(?=[\s\)])/ ->
    return {
      type: "ForDeclaration",
      children: [c, binding],
      names: binding.names,
    }

# https://262.ecma-international.org/#prod-ForBinding
ForBinding
  BindingIdentifier
  BindingPattern

# https://262.ecma-international.org/#prod-SwitchStatement
SwitchStatement
  Switch ( EmptyCondition / Condition ):condition CaseBlock:caseBlock ->
    if (condition.type === "EmptyCondition") {
      // Negate all case condition expressions. This converts them to booleans
      // and is slightly smaller than switch(true) {case: !!exp ... }
      caseBlock.clauses.forEach(({cases}) => {
        if (cases) {
          cases.forEach((c) => {
            const exp = c[1]
            switch(exp.type) {
              case "Identifier":
              case "Literal":
                c.splice(1, 0, "!")
                break;
              default:
               c.splice(1, 1, "!(", exp, ")")
            }
          })
        }
      })
    }

    return {
      type: "SwitchStatement",
      children: $0
    }

EmptyCondition
  &EOS ->
    return {
      type: "EmptyCondition",
      children: [{
        $loc,
        token: " (false)",
      }]
    }

# NOTE: Added from CoffeeScript
SwitchExpression
  SwitchStatement:e ->
    return {
      type: "SwitchExpression",
      block: e.children[2],
      // wrap with IIFE
      children: ["(()=>{", e.children, "})()"]
    }

# https://262.ecma-international.org/#prod-CaseBlock
CaseBlock
  __ OpenBrace NestedCaseClauses:clauses __ CloseBrace ->
    return {
      type: "CaseBlock",
      clauses: clauses,
      children: $0,
    }

  # NOTE: Added optional braces with nesting
  InsertOpenBrace NestedCaseClauses:clauses InsertNewline InsertIndent InsertCloseBrace ->
    return {
      type: "CaseBlock",
      clauses: clauses,
      children: $0,
    }

NestedCaseClauses
  PushIndent NestedCaseClause*:clauses PopIndent ->
    if (clauses.length) return clauses
    return $skip

NestedCaseClause
  Nested:indent CaseClause:clause ->
    return Object.assign({}, clause, {
      // Bring the indent into the clause
      children: [indent, ...clause.children],
    })

# https://262.ecma-international.org/#prod-CaseClause
CaseClause
  # NOTE: This differs from ESTree significantly to be easier to work with for implicit returns
  Case CaseExpressionList:cases ( NestedBlockStatements / NoExpressions ):expressions -> {
    type: "CaseClause",
    cases,
    expressions,
    children: $0
  }
  # NOTE: Added "when" from CoffeeScript. `when` always inserts `break;`.
  When CaseExpressionList:cases ( ThenClause / NestedBlockStatements ):expressions InsertBreak ->
    // ThenClause is a BlockExpression so let's point to its expressions
    if (expressions.expressions) {
      expressions = expressions.expressions
    }
    return {
      type: "WhenClause",
      cases,
      expressions,
      children: $0
    }
  # NOTE: Merged in default clause
  Default ImpliedColon ( NestedBlockStatements / NoExpressions ):expressions ->
    if (expressions.expressions) expressions = expressions.expressions
    return {
      type: "DefaultClause",
      expressions,
      children: $0
    }
  # NOTE: Added else from CoffeesScript
  Else ImpliedColon ( NestedBlockStatements / ( TrailingComment* Statement ) ):expressions ->
    $1.token = "default"
    if (expressions.expressions) expressions = expressions.expressions
    return {
      type: "DefaultClause",
      expressions,
      children: $0
    }

CaseExpressionList
  ( _* ExpressionWithIndentedApplicationSuppressed ImpliedColon ) ( __ Comma ExpressionWithIndentedApplicationSuppressed ImpliedColon )* ->
    // Convert comma separated expression list to `case <exp>:`
    const result = $2.map(([ws, _comma, exp, col]) => {
      exp = module.insertTrimmingSpace(exp, "")

      if (ws.length) return [module.insertTrimmingSpace("case ", ws), exp, col]
      return ["case ", exp, col]
    })
    result./**/unshift($1)

    return result

NoExpressions
  "" -> []

ImpliedColon
  __ Colon
  "" ->
    return { $loc, token: ":" }

# https://262.ecma-international.org/#prod-TryStatement
TryStatement
  Try:t BracedBlock:b CatchClause?:c Finally?:f ->
    if (!c && !f) {
      return {
        type: "TryStatement",
        children: [t, b, " catch(e) {}"]
      }
    }

    return {
      type: "TryStatement",
      children: [t, b, c, f]
    }

# https://262.ecma-international.org/#prod-Catch
CatchClause
  __ Catch CatchBind? BracedBlock

# NOTE: Added optional parentheses to catch binding
CatchBind
  __ OpenParen __ CatchParameter __ CloseParen
  !EOS TrailingComment* InsertOpenParen CatchParameter InsertCloseParen

# https://262.ecma-international.org/#prod-Finally
Finally
  __ "finally" BracedBlock

# https://262.ecma-international.org/#prod-CatchParameter
CatchParameter
  BindingIdentifier
  BindingPattern

# An expression with explicit or implied parentheses, for use in if/while/switch
Condition
  ParenthesizedExpression !( TrailingComment* ( BinaryOp / AssignmentOp / Dot / QuestionMark ) ) -> $1
  InsertOpenParen:open ExpressionWithIndentedApplicationSuppressed:exp InsertCloseParen:close ->
    // Don't double wrap parethesized expressions
    if (exp.type === "ParenthesizedExpression") return exp
    return {
      type: "ParenthesizedExpression",
      children: [open, module.insertTrimmingSpace(exp, ""), close],
    }

ExpressionWithIndentedApplicationSuppressed
  SuppressIndentedApplication ExtendedExpression?:exp ->
    module.suppressIndentedApplication = false

    if (exp) return exp
    return $skip

SuppressIndentedApplication
  "" ->
    module.suppressIndentedApplication = true


# https://262.ecma-international.org/#prod-ExpressionStatement
ExpressionStatement
  # NOTE: semi-colons are being handled elsewhere
  # NOTE: Shouldn't need negative lookahead if shadowed in the proper order
  Expression

KeywordStatement
  # https://262.ecma-international.org/#prod-BreakStatement
  # NOTE: no label
  "break" NonIdContinue -> {
    type: "BreakStatement",
    children: $0,
  }

  # https://262.ecma-international.org/#prod-ContinueStatement
  # NOTE: no label
  "continue" NonIdContinue -> {
    type: "ContinueStatement",
    children: $0,
  }

  # https://262.ecma-international.org/#sec-debugger-statement
  "debugger" NonIdContinue -> {
    type: "DebuggerStatement",
    children: $0,
  }

  # https://262.ecma-international.org/#prod-ReturnStatement
  Return MaybeNestedExpression? -> {
    type: "ReturnStatement",
    children: $0,
  }

  # https://262.ecma-international.org/#prod-ThrowStatement
  Throw ExtendedExpression -> {
    type: "ThrowStatement",
    children: $0,
  }

DebuggerExpression
  "debugger" NonIdContinue ->
    return {
      type: "DebuggerExpression",
      children: ["(()=>{", $1, "})()"],
    }

ThrowExpression
  Throw ExtendedExpression ->
    return {
      type: "ThrowExpression",
      children: ["(()=>{", $0, "})()"],
    }

MaybeNestedExpression
  # Not nested case
  !EOS ExtendedExpression ->
    return $2
  # Avoid wrapping object return value in parentheses.
  &EOS ObjectLiteral ->
    return $2
  # Value after `return` needs to be wrapped in parentheses
  # if it starts on another line.
  &EOS InsertSpace InsertOpenParen PushIndent Nested ExtendedExpression PopIndent InsertNewline InsertIndent InsertCloseParen

# https://262.ecma-international.org/#prod-ImportDeclaration
ImportDeclaration
  "import type" NonIdContinue __ ImportClause __ FromClause -> { ts: true, children: $0 }
  Import __ ImportClause __ FromClause
  Import __ ModuleSpecifier
  # NOTE: Added import shorthand
  # NOTE: Not adding $loc to source map here yet because it will point to the start of the identifier
  # the proper place may be to use the From location
  ImpliedImport:i ImportClause:c __:w FromClause:f ->
    // Map implied import location to `from`
    // The pos and length adjustment better match how tsc outputs to include the space before `from` with the `from` token
    i.$loc = {
      pos: f[0].$loc.pos-1,
      length: f[0].$loc.length+1,
    }
    return [i, c, w, f]

ImpliedImport
  "" ->
    return { $loc, token: "import " }

# https://262.ecma-international.org/#prod-ImportClause
ImportClause
  ImportedBinding:binding ( __ Comma __ ( NameSpaceImport / NamedImports ) )?:rest ->
    if (rest) {
      return {
        type: "Declaration",
        children: $0,
        names: [...binding.names, ...rest[3].names],
      }
    }

    return {
      type: "Declaration",
      children: $0,
      names: binding.names,
    }
  NameSpaceImport
  NamedImports

# https://262.ecma-international.org/#prod-NameSpaceImport
NameSpaceImport
  Star __ As __ ImportedBinding:binding  ->
    return {
      type: "Declaration",
      children: $0,
      names: binding.names
    }

# https://262.ecma-international.org/#prod-NamedImports
NamedImports
  OpenBrace ImportSpecifier*:specifiers ( __ Comma )? __ CloseBrace ->
    const names = specifiers.flatMap(({binding}) => {
      return binding.names
    })

    return {
      type: "Declaration",
      children: $0,
      names
    }

# https://262.ecma-international.org/#prod-FromClause
FromClause
  From __ ModuleSpecifier

# https://262.ecma-international.org/#prod-ImportSpecifier
ImportSpecifier
  __ ModuleExportName __ As __ ImportedBinding:binding ObjectPropertyDelimiter ->
    return {
      binding: binding,
      children: $0,
    }
  __ ImportedBinding:binding ObjectPropertyDelimiter ->
    return {
      binding: binding,
      children: $0,
    }

# https://262.ecma-international.org/#prod-ModuleExportName
ModuleExportName
  StringLiteral
  IdentifierName

# https://262.ecma-international.org/#prod-ModuleSpecifier
ModuleSpecifier
  UnprocessedModuleSpecifier ->
    // Workaround to fix:
    // https://github.com/microsoft/TypeScript/issues/42151
    // import t.ts
    // "An import path cannot end with a '.ts' extension. Consider importing './t.js' instead."
    const {token} = $1
    // convert .[mc]?ts to .[mc]?js
    return { $loc, token: token.replace(/\.([mc])?ts(['"])$/, ".$1js$2") }

UnprocessedModuleSpecifier
  BasicStringLiteral
  UnquotedSpecifier

UnquotedSpecifier
  # Currently allowing all characters except for whitespace, double quotes, and semi-colon
  # It may make sense to restrict this to only allow characters that are valid in a module specifier
  # Also consider URLs
  /[^;"\s]+/:spec ->
    return { $loc, token: `"${spec}"` }

# https://262.ecma-international.org/#prod-ImportedBinding
ImportedBinding
  BindingIdentifier

# https://262.ecma-international.org/#prod-ExportDeclaration
ExportDeclaration
  # NOTE: Using ExtendedExportDeclaration to allow If/Switch expressions
  Export __ "default" NonIdContinue __ ( HoistableDeclaration / ClassDeclaration / ExtendedExpression )
  Export __ ExportFromClause __ FromClause
  # NOTE: Declaration should come before NamedExports
  # so that NamedExports doesn't grab function, async, type, etc.
  Export __ ( Declaration / NamedExports / VariableStatement / ExportVarDec )

# CoffeeScript style `export x = 3` -> `export var x = 3`
ExportVarDec
  InsertVar VariableDeclarationList

# https://262.ecma-international.org/#prod-ExportFromClause
ExportFromClause
  Star ( __ As __ ModuleExportName )?
  NamedExports

# https://262.ecma-international.org/#prod-NamedExports
NamedExports
  OpenBrace ExportSpecifier* (__ Comma )? __ CloseBrace
  # Unbraced version: export x, y
  InsertInlineOpenBrace:open ImplicitExportSpecifier ( _ ImplicitExportSpecifier )* InsertCloseBrace:close ->
    return [open, $2, ...$3, close]

# https://262.ecma-international.org/#prod-ExportSpecifier
ExportSpecifier
  __ ModuleExportName ( __ As __ ModuleExportName )? ObjectPropertyDelimiter

ImplicitExportSpecifier
  !"default" ModuleExportName ( __ As __ ModuleExportName )? ( &( __ From ) / ImplicitInlineObjectPropertyDelimiter )

# https://262.ecma-international.org/#prod-Declaration
Declaration
  HoistableDeclaration
  ClassDeclaration
  LexicalDeclaration
  TypeDeclaration

# https://262.ecma-international.org/#prod-HoistableDeclaration
HoistableDeclaration
  FunctionDeclaration

# https://262.ecma-international.org/#prod-LexicalDeclaration
LexicalDeclaration
  # NOTE: Eliminated left recursion
  LetOrConst LexicalBinding:binding ( __ Comma LexicalBinding )*:tail ->
    return {
      type: "Declaration",
      children: $0,
      names: [...binding.names].concat(tail.flatMap(([,,b]) => b.names)),
    }
  # NOTE: Added const shorthand
  # NOTE: Using ExtendedExpression to allow for If/SwitchExpressions
  InsertConst:c ( BindingPattern / BindingIdentifier ):id TypeSuffix?:suffix __:ws ConstAssignment:ca ExtendedExpression:e ->
    // Adjust position to space before assignment to make TypeScript remapping happier
    c = {
      ...c,
      $loc: {
        pos: ca.$loc.pos - 1,
        length: ca.$loc.length + 1,
      }
    }

    let exp
    if (e.type === "FunctionExpression") {
      exp = e
    } else {
      exp = e[1]
    }

    // TODO: Better AST nodes so we don't have to adjust for whitespace nodes here
    if (exp?.children?.[0]?.token?.match(/^\s+$/)) exp.children.shift()

    if (id.type === "Identifier" && exp?.type === "FunctionExpression" && !exp.id) {
      const i = exp.children.findIndex(c => c?.token === "function") + 1
      exp = {
        ...exp,
        // Insert id, type suffix, spacing
        children: [...exp.children.slice(0, i), " ", id, $3, $4, ...exp.children.slice(i)]
      }
      return {
        type: "Declaration",
        children: [exp],
        names: id.names,
      }
    }

    let [splices, thisAssignments] = module.gatherBindingCode(id)

    splices = splices.map(s => [", ", s])
    thisAssignments = thisAssignments.map(a => [";", a])

    const children = [c, id, suffix, ...ws, ca, e, ...splices, ...thisAssignments]

    return {
      type: "Declaration",
      names: id.names,
      children,
    }

ConstAssignment
  ":=" ->
    return { $loc, token: "=" }

# https://262.ecma-international.org/#prod-LexicalBinding
LexicalBinding
  BindingPattern TypeSuffix? Initializer ->
    const children = [...$1.children]
    if ($2) children./**/push($2)
    children./**/push($3)
    return {
      children,
      names: $1.names,
    }

  BindingIdentifier TypeSuffix? Initializer? ->
    const children = [...$1.children]
    if ($2) children./**/push($2)
    if ($3) children./**/push($3)
    return {
      children,
      names: $1.names,
    }

# https://262.ecma-international.org/#prod-Initializer
Initializer
  # NOTE: Using ExtendedExpression to allow If/Switch expressions
  __ Equals ExtendedExpression

# https://262.ecma-international.org/#prod-VariableStatement
VariableStatement
  Var __ VariableDeclarationList ->
    return Object.assign({}, $3, {
      children: [$1, ...$2, ...$3.children],
    })

# https://262.ecma-international.org/#prod-VariableDeclarationList
VariableDeclarationList
  VariableDeclaration ( __ Comma __ VariableDeclaration )* ->
    let children
    if ($2.length) {
      children = [$1, ...$2]
    }else {
      children = [$1]
    }

    const names = children.flatMap((c) => c.names || [])

    return {
      type: "Declaration",
      children,
      names,
    }

# https://262.ecma-international.org/#prod-VariableDeclaration
VariableDeclaration
  BindingPattern TypeSuffix? Initializer ->
    const children = [...$1.children]
    if ($2) children./**/push($2)
    children./**/push($3)
    return {
      children,
      names: $1.names,
    }

  BindingIdentifier TypeSuffix? Initializer? ->
    const children = [...$1.children]
    if ($2) children./**/push($2)
    if ($3) children./**/push($3)
    return {
      children,
      names: $1.names,
    }

# https://262.ecma-international.org/#prod-NumericLiteral
NumericLiteral
  NumericLiteralKind ->
    return { $loc, token: $1 }

NumericLiteralKind
  DecimalBigIntegerLiteral
  BinaryIntegerLiteral
  OctalIntegerLiteral
  HexLiteral
  DecimalLiteral

# https://262.ecma-international.org/#prod-DecimalBigIntegerLiteral
DecimalBigIntegerLiteral
  /(?:0|[1-9](?:_[0-9]|[0-9])*)n/
  # /[_0-9]*n/

# https://262.ecma-international.org/#prod-DecimalLiteral
DecimalLiteral
  # NOTE: Not matching the dot as part of a number if it is followed by a valid JS identifier so that it will match as a property access
  $( /(?:0|[1-9](?:_[0-9]|[0-9])*)(?=\.(?:\p{ID_Start}|[_$]))/ ) ->
    // Insert an extra dot to make property access work
    return $1 + "."
  $( /(?:0|[1-9](?:_[0-9]|[0-9])*)(?:\.(?:[0-9](?:_[0-9]|[0-9])*))?/ ExponentPart? )
  $( /(?:\.[0-9](?:_[0-9]|[0-9])*)/ ExponentPart? )

ExponentPart
  /(?:[eE][+-]?[0-9]+(?:_[0-9]|[0-9])*)/

# https://262.ecma-international.org/#prod-BinaryIntegerLiteral
BinaryIntegerLiteral
  /0[bB][01](?:[01]|_[01])*n?/

# https://262.ecma-international.org/#prod-OctalIntegerLiteral
OctalIntegerLiteral
  /0[oO][0-7](?:[0-7]|_[0-7])*n?/

# https://262.ecma-international.org/#prod-HexIntegerLiteral
HexLiteral
  /0[xX][0-9a-fA-F](?:[0-9a-fA-F]|_[0-9a-fA-F])*n?/

# https://262.ecma-international.org/#prod-StringLiteral
StringLiteral
  # NOTE: actual CoffeeScript """ string behaviors are pretty weird, this is simplifed
  TripleDoubleQuote ( TripleDoubleStringCharacters / CoffeeStringSubstitution )* TripleDoubleQuote ->
    return module.dedentBlockSubstitutions($0)

  TripleSingleQuote:s TripleSingleStringCharacters:str TripleSingleQuote:e ->
    return [s, module.dedentBlockString(str), e]

  # CoffeeScript Interpolation is enabled when "civet coffee-compat" or "civet coffee-interpolation" directive is present
  CoffeeInterpolatedDoubleQuotedString
  BasicStringLiteral

BasicStringLiteral
  DoubleQuote DoubleStringCharacters:str DoubleQuote ->
    return {
      token: `"${module.modifyString(str.token)}"`,
      $loc,
    }

  SingleQuote SingleStringCharacters:str SingleQuote ->
    return {
      token: `'${module.modifyString(str.token)}'`,
      $loc,
    }

DoubleStringCharacters
  /(?:\\.|[^"])*/ ->
    return { $loc, token: $0 }

SingleStringCharacters
  /(?:\\.|[^'])*/ ->
    return { $loc, token: $0 }

TripleDoubleStringCharacters
  /(?:"(?!"")|#(?!\{)|\\.|[^#"])+/ ->
    return { $loc, token: $0 }

TripleSingleStringCharacters
  /(?:'(?!'')|\\.|[^'])*/ ->
    return { $loc, token: $0 }

CoffeeStringSubstitution
  CoffeeSubstitutionStart ExtendedExpression __ CloseBrace

CoffeeInterpolatedDoubleQuotedString
  CoffeeInterpolationEnabled DoubleQuote:s ( CoffeeDoubleQuotedStringCharacters / CoffeeStringSubstitution )*:parts DoubleQuote:e ->
    const noInterpolations = parts.length === 1 && parts[0].token != null
    if (noInterpolations) {
      return {
        token: `"${module.modifyString(parts[0].token)}"`,
        $loc,
      }
    }

    parts.forEach((part) => {
      // Is a string
      if(part.token) {
        // Escape '${' and '`'
        const str = part.token.replace(/(`|\$\{)/g, "\\$1")
        // Escape non-continuation newlines
        part.token = module.modifyString(str)
      }
    })

    // Convert to backtick enclosed string
    s.token = e.token = "`"

    return [s, parts, e]

CoffeeDoubleQuotedStringCharacters
  /(?:\\.|#(?!\{)|[^"#])+/ ->
    return { $loc, token: $0 }

# https://262.ecma-international.org/#prod-RegularExpressionLiteral
RegularExpressionLiteral
  HeregexLiteral
  $("/" RegularExpressionBody "/" RegularExpressionFlags) ->
    return { $loc, token: $1 }

RegularExpressionClass
  $(OpenBracket RegularExpressionClassCharacters CloseBracket) ->
    return { $loc, token: $1 }

RegularExpressionClassCharacters
  /(?:\\.|[^\]])*/ ->
    return { $loc, token: $0 }

HeregexLiteral
  TripleSlash:open HeregexBody:body TripleSlash:close RegularExpressionFlags:flags ->
    let hasSubstitutions = body.some((part) => part.type === "Substitution")

    if (hasSubstitutions) {
      const result = [
        {...open, token: "RegExp(`"},
        // Escape backticks, backslashes, and '$' in the body text
        body.map(e => e.type === "Substitution"
          ? e
          : {
            ...e,
            token: e.token.replace(/`|\\|\$/g, "\\$&"),
          }
        ),
        "`"
      ]

      if (flags.length) {
        result.push(
          ", ",
          JSON.stringify(flags)
        )
      }
      result.push( {...close, token: ")" })
      return result
    }

    return $0

HeregexBody
  !TripleSlash HeregexPart* -> $2

HeregexPart
  RegularExpressionClass

  CoffeeStringSubstitution -> { type: "Substitution", children: $1 }
  TemplateSubstitution -> { type: "Substitution", children: $1 }

  /(?:\\.)/ ->
    let token = $0
    switch ($0[1]) {
      case "\n": token = "\\n"; break
      case "\r": token = "\\r"; break
      case " ": token =   " "; break
    }
    return { $loc, token }

  HeregexComment ->
    return { $loc, token: "" }
  # NOTE: CoffeeScript strips out all unescaped whitespace chars
  # but Python doesn't strip out whitespace inside character classes
  # or inside '(?' groups and assertions
  # TODO: this behavior should be toggled by a coffeeCompat directive
  /[\s]+/ ->
    return { $loc, token: "" }
  # Escape forward slashes (that aren't part of a triple slash)
  /\/(?!\/\/)/ ->
    return { $loc, token: "\\/" }
  /[^\/\s#\\]+/ ->
    return { $loc, token: $0 }

HeregexComment
  # NOTE: CoffeeScript doesn't treat JS comments as regex comments
  # TODO: this behavior should be toggled by a coffeeCompat directive
  JSSingleLineComment
  CoffeeSingleLineComment

# https://262.ecma-international.org/#prod-RegularExpressionBody
# NOTE: Simplified a little from the spec, ignoring <PS>, <LS>
RegularExpressionBody
  ![*\/\r\n] RegExpCharacter*

RegExpCharacter
  /(?:\\.|[^\/\r\n])+/

# https://262.ecma-international.org/#prod-RegularExpressionFlags
RegularExpressionFlags
  /(?:\p{ID_Continue}|[\u200C\u200D$])*/

# https://262.ecma-international.org/#prod-TemplateLiteral
# NOTE: Simplified template grammar
TemplateLiteral
  TripleTick ( TemplateBlockCharacters / TemplateSubstitution )* TripleTick ->
    return module.dedentBlockSubstitutions($0)

  Backtick ( TemplateCharacters / TemplateSubstitution )* Backtick

# NOTE: Simplified grammar
TemplateSubstitution
  SubstitutionStart ExtendedExpression __ CloseBrace

# https://262.ecma-international.org/#prod-TemplateCharacter
TemplateCharacters
  /(?:\$(?!\{)|\\.|[^$`])+/ ->
    return { $loc, token: $0 }

TemplateBlockCharacters
  /(?:\$(?!\{)|`(?!``)|\\.|[^$`])+/ ->
    return { $loc, token: $0 }

# https://262.ecma-international.org/#sec-comments
ReservedWord
  CoffeeBooleansEnabled /(?:on|off|yes|no)(?!\p{ID_Continue})/
  CoffeeIsntEnabled /(?:isnt)(?!\p{ID_Continue})/
  CoffeeForLoopsEnabled /(?:by)(?!\p{ID_Continue})/
  CoffeeOfEnabled /(?:of)(?!\p{ID_Continue})/
  # NOTE: Added `let`, Civet assumes strict mode
  /(?:and|as|await|break|case|catch|class|const|continue|debugger|default|delete|do|else|enum|export|extends|false|finally|for|function|if|import|in|instanceof|interface|is|let|loop|new|null|or|return|static|super|switch|this|throw|true|try|typeof|unless|until|var|void|while|with|yield)(?!\p{ID_Continue})/

# https://262.ecma-international.org/#sec-comments
Comment
  MultiLineComment
  SingleLineComment

SingleLineComment
  JSSingleLineComment
  CoffeeCommentEnabled CoffeeSingleLineComment

JSSingleLineComment
  # JS Comments are two slashes not followed by a third (because that is a heregex)
  /\/\/(?!\/)[^\r\n]*/ ->
    return { $loc, token: $0 }

# https://262.ecma-international.org/#prod-MultiLineComment
MultiLineComment
  JSMultiLineComment
  # NOTE: Added CoffeeScript style ### multiline comments
  CoffeeMultiLineComment

JSMultiLineComment
  $( "/*" (!"*/" . )* "*/" ) ->
    return { $loc, token: $1 }

CoffeeSingleLineComment
  # NOTE: CoffeeScript style single line comments
  /#(?!##(?!#))([^\r\n]*)/ ->
    return { $loc, token: `//${$1}` }

CoffeeMultiLineComment
  CoffeeHereCommentStart $( !(CoffeeHereCommentStart / "*/") . )* CoffeeHereCommentStart ->
    return { $loc, token: `/*${$2}*/` }

CoffeeHereCommentStart
  /###(?!#)/

# InlineComment is a multi-line comment with no line separators
InlineComment
  $( "/*" $(!"*/" [^\r\n] )* "*/" ) ->
    return { $loc, token: $1 }

RestOfLine
  (NonNewlineWhitespace / SingleLineComment / MultiLineComment)* EOL

TrailingComment
  (NonNewlineWhitespace / InlineComment / SingleLineComment)

# Non-newline "white space" (includes comments)
# TODO: JS counts line terminators that appear in multi-line comments. For example "return /*\n*/5" is different than "return /**/ 5" because of the newline within the comment
# NOTE: Maybe Comment should only be single line comments here?
_
  (NonNewlineWhitespace / Comment)+

NonNewlineWhitespace
  [ \t]+ ->
    return { $loc, token: $0 }
  CoffeeLineContinuationEnabled "\\" EOL -> ""

# Optional whitespace including newlines and comments
__
  # Fast path for whitespace without comments
  # /(?!(?=\s|#|\/\/|\/\*))|[\s]+(?!(?:#|\/\/|\/\*))/ ->
  #   return [{ $loc, token: $0 }]
  ( Whitespace / Comment )*

Whitespace
  [\s]+ ->
    return { $loc, token: $0 }

# Fake a blocklike form for single expressions
ExpressionDelimiter
  TrailingComment* Semicolon TrailingComment* ->
    $2.token = ","
    return $0
  &EOS ->
    return { $loc, token: "," }

StatementDelimiter
  TrailingComment* Semicolon TrailingComment*
  &EOS

NonIdContinue
  /(?!\p{ID_Continue})/

Loc
  "" ->
    return { $loc, token: "" }

## Tokens

Ampersand
  "&" ->
    return { $loc, token: $1 }

As
  "as" NonIdContinue ->
    return { $loc, token: $1 }

At
  "@" ->
    return { $loc, token: $1 }

# hack for experimentalDecorators
# Since `@` is premium real estate we use `@@` for decorators with all the shame that entails.
AtAt
  "@@" ->
    return { $loc, token: "@" }

Async
  "async" ->
    return { $loc, token: $1 }

Await
  "await" NonIdContinue ->
    return { $loc, token: $1 }

Backtick
  "`" ->
    return { $loc, token: $1 }

By
  "by" NonIdContinue ->
    return { $loc, token: $1 }

Case
  "case" NonIdContinue ->
    return { $loc, token: $1 }

Catch
  "catch" ->
    return { $loc, token: $1 }

Class
  "class" ->
    return { $loc, token: $1 }

CloseBrace
  "}" ->
    return { $loc, token: $1 }

CloseBracket
  "]" ->
    return { $loc, token: $1 }

CloseParen
  ")" ->
    return { $loc, token: $1 }

CoffeeSubstitutionStart
  "#{" ->
    return { $loc, token: "${" }

Colon
  ":" ->
    return { $loc, token: $1 }

Comma
  "," ->
    return { $loc, token: $1 }

ConstructorShorthand
  "@" ->
    return { $loc, token: "constructor" }

Default
  "default" NonIdContinue ->
    return { $loc, token: $1 }

Delete
  "delete" NonIdContinue ->
    return { $loc, token: $1 }

Do
  "do" NonIdContinue ->
    return { $loc, token: $1 }

Dot
  "." ->
    return { $loc, token: $1 }

DotDot
  ".." ->
    return { $loc, token: $1 }

DotDotDot
  "..." ->
    return { $loc, token: $1 }

DoubleColon
  "::" ->
    return { $loc, token: $1 }

DoubleQuote
  "\"" ->
    return { $loc, token: $1 }

Else
  "else" ->
    return { $loc, token: $1 }

Equals
  "=" ->
    return { $loc, token: $1 }

Export
  "export" NonIdContinue ->
    return { $loc, token: $1 }

For
  "for" NonIdContinue ->
    return { $loc, token: $1 }

From
  "from" NonIdContinue ->
    return { $loc, token: $1 }

Function
  "function" ->
    return { $loc, token: $1 }

GetOrSet
  ( "get" / "set" ) NonIdContinue ->
    return { $loc, token: $1 }

If
  # NOTE: Pull a single space into the 'if ' token so if it is replaced
  # with a ternary in expressions it doesn't add an extra space
  $("if" " "?) ->
    return { $loc, token: $1 }

Import
  # NOTE: this is a hack so import.meta will parse correctly
  "import" &/\s/ ->
    return { $loc, token: $1 }

In
  "in" ->
    return { $loc, token: $1 }

# https://262.ecma-international.org/#prod-LetOrConst
LetOrConst
  ( "let" / "const" ) NonIdContinue ->
    return { $loc, token: $1 }

Loop
  # NOTE: loop becomes while
  "loop" NonIdContinue ->
    return { $loc, token: "while(true)" }

New
  "new" NonIdContinue ->
    return { $loc, token: $1 }

Not
  # Not keyword only active in compat mode
  CoffeeNotEnabled "not" NonIdContinue " "? ->
    return { $loc, token: "!" }

Of
  "of" ->
    return { $loc, token: $1 }

OpenBrace
  "{" ->
    return { $loc, token: $1 }

OpenBracket
  "[" ->
    return { $loc, token: $1 }

OpenParen
  "(" ->
    return { $loc, token: $1 }

QuestionMark
  "?" ->
    return { $loc, token: $1 }

Return
  "return" NonIdContinue ->
    return { $loc, token: $1 }

Semicolon
  ";" ->
    return { $loc, token: $1 }

SingleQuote
  "'" ->
    return { $loc, token: $1 }

Star
  "*" ->
    return { $loc, token: $1 }

Static
  "static" ->
    return { $loc, token: $1 }
  # NOTE: In ClassElements @ is a shorthand for 'static'
  # NOTE: added negative assertion to prevent overlapping constructor shorthand and `@@` decorator syntax
  "@" !( "(" / "@" ) ->
    return { $loc, token: "static " }

SubstitutionStart
  "${" ->
    return { $loc, token: $1 }

Switch
  "switch" NonIdContinue ->
    return { $loc, token: $1 }

Target
  "target" NonIdContinue ->
    return { $loc, token: $1 }

Then
  # TODO: comments/whitespace get lost here
  __ "then" NonIdContinue ->
    return { $loc, token: "" }

This
  "this" NonIdContinue ->
    return { $loc, token: $1 }

Throw
  "throw" NonIdContinue ->
    return { $loc, token: $1 }

# NOTE: These become a single backtick
TripleDoubleQuote
  "\"\"\"" ->
    return { $loc, token: "`" }

# NOTE: These become a single backtick
TripleSingleQuote
  "'''" ->
    return { $loc, token: "`" }

# Used in Heregex
TripleSlash
  "///" ->
    return { $loc, token: '/' }

TripleTick
  "```" ->
    return { $loc, token: "`" }

Try
  "try" NonIdContinue ->
    return { $loc, token: $1 }

Typeof
  "typeof" NonIdContinue ->
    return { $loc, token: $1 }

Unless
  "unless" NonIdContinue ->
    return { $loc, token: $1 }

Until
  "until" NonIdContinue ->
    return { $loc, token: $1 }

Var
  "var" NonIdContinue ->
    return { $loc, token: $1 }

Void
  "void" NonIdContinue ->
    return { $loc, token: $1 }

# NOTE: When maps to 'case'
When
  "when" NonIdContinue ->
    return { $loc, token: "case" }

While
  "while" NonIdContinue ->
    return { $loc, token: $1 }

Yield
  "yield" NonIdContinue ->
    return { $loc, token: $1 }

## JSX

# https://facebook.github.io/jsx/#prod-JSXElement
JSXElement
  JSXSelfClosingElement
  JSXOpeningElement JSXChildren? __ JSXClosingElement ->
    // Check that tags match
    if ($1[1] !== $4[2]) return $skip
    return $0
  # NOTE: c1 matches "same-line" children, while c2 matches indented children
  JSXOpeningElement:open (_ / JSXChild)*:c1 JSXNestedChildren:c2 InsertNewline InsertIndent ->
    if (c1.length || c2.length) {
      return [...$0, ["</", open[1], ">"]]
    } else {
      return [open.slice(0, -1), " />"]
    }
  JSXOpeningElement ->
    throw new Error(`could not parse JSX element "${require('./generate')($0)}" at pos ${$loc.pos}`)

# https://facebook.github.io/jsx/#prod-JSXSelfClosingElement
JSXSelfClosingElement
  "<" $JSXElementName JSXAttributes? __ "/>"

# https://facebook.github.io/jsx/#prod-JSXOpeningElement
JSXOpeningElement
  "<" $JSXElementName JSXAttributes? __ ">"

# https://facebook.github.io/jsx/#prod-JSXClosingElement
JSXClosingElement
  "</" __ $JSXElementName __ ">"

# https://facebook.github.io/jsx/#prod-JSXFragment
JSXFragment
  "<>" JSXChildren? "</>"
  "<>" JSXNestedChildren InsertNewline InsertIndent ->
    return [...$0, "</>"]

# https://facebook.github.io/jsx/#prod-JSXElementName
JSXElementName
  # Merged in https://facebook.github.io/jsx/#prod-JSXNamespacedName
  # Merged in https://facebook.github.io/jsx/#prod-JSXMemberExpression
  JSXIdentifierName ( (Colon JSXIdentifierName) / ( Dot JSXIdentifierName )* )

# NOTE: Like IdentifierName but includes hyphens after start
# NOTE: Combined from recursive https://facebook.github.io/jsx/#prod-JSXIdentifier definition
JSXIdentifierName
  /(?:\p{ID_Start}|[_$])(?:\p{ID_Continue}|[\u200C\u200D$-])*/

# https://facebook.github.io/jsx/#prod-JSXAttributes
JSXAttributes
  ( __ JSXAttribute )*

# NOTE: Merged SpreadAttribute and Attribute
JSXAttribute
  # https://facebook.github.io/jsx/#prod-JSXSpreadAttribute
  # NOTE: Using ExtendedExpression to allow If/Switch expressions
  OpenBrace __ DotDotDot ExtendedExpression __ CloseBrace

  # https://facebook.github.io/jsx/#prod-JSXAttribute
  JSXAttributeName JSXAttributeInitializer?

# https://facebook.github.io/jsx/#prod-JSXAttributeName
JSXAttributeName
  # NOTE: Merged JSXIdentifier and JSXNamespacedName
  JSXIdentifierName ( Colon JSXIdentifierName )?

# https://facebook.github.io/jsx/#prod-JSXAttributeInitializer
JSXAttributeInitializer
  __ Equals __ JSXAttributeValue

# https://facebook.github.io/jsx/#prod-JSXAttributeValue
JSXAttributeValue
  # https://facebook.github.io/jsx/#prod-JSXDoubleStringCharacters
  /"[^"]*"/
  # https://facebook.github.io/jsx/#prod-JSXSingleStringCharacters
  /'[^']*'/
  # NOTE: Using ExtendedExpression to allow If/Switch expressions
  OpenBrace ExtendedExpression __ CloseBrace
  JSXElement
  JSXFragment

# https://facebook.github.io/jsx/#prod-JSXChildren
JSXChildren
  ( __ JSXChild )*

JSXNestedChildren
  PushIndent ( Nested JSXChild+ )* PopIndent ->
    if ($2.length) return $2
    return $skip
  &EOS ->
    return []

# https://facebook.github.io/jsx/#prod-JSXChild
JSXChild
  JSXText
  JSXElement
  JSXFragment
  OpenBrace JSXChildExpression? __ CloseBrace

# https://facebook.github.io/jsx/#prod-JSXText
JSXText
  # NOTE: not currently excluding https://facebook.github.io/jsx/#prod-HTMLCharacterReference
  # NOTE: Additionally forbidding leading whitespace, so it can be used for
  # indentation (by JSXNestedChildren) or ignored by JSXChildren,
  # and newlines which we leave for the next indentation.
  [^{}<>\s][^{}<>\n\r]*

# https://facebook.github.io/jsx/#prod-JSXChildExpression
JSXChildExpression
  # NOTE: Using ExtendedExpression to allow If/Switch expressions
  __ ( DotDotDot __ )? ExtendedExpression

## Type Stuff

TypeDeclaration
  (TypeDeclarationModifier TrailingComment*)* TypeDeclarationRest -> { ts: true, children: $0 }

TypeDeclarationModifier
  "declare" NonIdContinue
  Export

TypeDeclarationRest
  TypeKeyword TrailingComment* IdentifierName TypeParameters? __ Equals __ Type
  Interface   TrailingComment* IdentifierName TypeParameters? InterfaceBlock
  Namespace   TrailingComment* IdentifierName NamespaceBlock
  FunctionSignature

TypeKeyword
  "type" NonIdContinue

Interface
  "interface" NonIdContinue

Namespace
  "namespace" NonIdContinue

InterfaceBlock
  __ OpenBrace NestedInterfaceProperties __ CloseBrace
  __ OpenBrace ( __ InterfaceProperty )* __ CloseBrace
  # NOTE: Added indentation based implied braces
  InsertOpenBrace NestedInterfaceProperties InsertNewline InsertIndent InsertCloseBrace

NestedInterfaceProperties
  PushIndent NestedInterfaceProperty*:props PopIndent ->
    if (props.length) return props
    return $skip

NestedInterfaceProperty
  Nested InterfaceProperty

InterfaceProperty
  ( TypeIndexSignature / PropertyName ) TypeSuffix InterfacePropertyDelimiter
  NonEmptyParameters TypeSuffix InterfacePropertyDelimiter
  MethodSignature InterfacePropertyDelimiter

InterfacePropertyDelimiter
  _* ( Semicolon / Comma )
  &( __ CloseBrace )
  &EOS

NamespaceBlock
  __ OpenBrace NestedTypeDeclarations __ CloseBrace
  __ OpenBrace ( __ TypeDeclaration InterfacePropertyDelimiter)* __ CloseBrace
  # NOTE: Added indentation based implied braces
  InsertOpenBrace NestedTypeDeclarations InsertNewline InsertIndent InsertCloseBrace

NestedTypeDeclarations
  PushIndent NestedTypeDeclaration*:decs PopIndent ->
    if (decs.length) return decs
    return $skip

NestedTypeDeclaration
  Nested TypeDeclaration InterfacePropertyDelimiter

TypeIndexSignature
  ( [+-]? "readonly" __ )? OpenBracket TypeIndex CloseBracket ( __ [+-] QuestionMark )?

TypeIndex
  __ Identifier TypeSuffix
  __ PropertyName __ In Type ( __ As Type )?

TypeSuffix
  QuestionMark? __ Colon Type -> {
    type: "TypeSuffix",
    ts: true,
    children: $0
  }

ReturnTypeSuffix
  __ Colon ( __ "asserts" NonIdContinue )? TypePredicate ->
    const children = [...$1, $2]
    if ($3) children./**/push($3)
    children./**/push($4)

    return {
      type: "ReturnTypeAnnotation",
      children,
      ts: true,
    }

TypePredicate
  Type ( __ "is" NonIdContinue Type )? ->
    if (!$2) return $1
    return $0

Type
  TypeConditional

TypeBinary
  TypeUnary (__ TypeBinaryOp __ TypeUnary)* ->
    if ($2.length) return $0
    return $1

TypeUnary
  ( __ TypeUnaryOp NonIdContinue )* TypePrimary TypeUnarySuffix* ->
    return [...$1, $2, ...$3]

TypeUnarySuffix
  TypeIndexedAccess
  QuestionMark

TypeUnaryOp
  "keyof"
  "typeof"
  "infer"
  "readonly"

TypeIndexedAccess
  __ OpenBracket Type? __ CloseBracket

TypePrimary
  InterfaceBlock
  __ OpenParen Type __ CloseParen
  __ TypeTuple
  _* FunctionType
  _* TypeLiteral
  _* IdentifierName (Dot IdentifierName)* TypeArguments?

TypeTuple
  OpenBracket NestedTypeList __ CloseBracket
  OpenBracket TypeList? __ CloseBracket

TypeList
  Type (__ Comma Type)*

NestedTypeList
  PushIndent NestedType*:types PopIndent ->
    if (types.length)
      return types
    return $skip

NestedType
  Nested Type ArrayElementDelimiter

TypeConditional
  TypeBinary ( __ "extends" Type ( __ QuestionMark Type __ Colon Type )? )? ->
    if ($2) return $0
    return $1

TypeLiteral
  Literal
  TemplateLiteral
  "void" ->
    return { $loc, token: "void" }
  "[]" ->
    return { $loc, token: "[]" }

TypeBinaryOp
  "|" ->
    return { $loc, token: "|" }
  "&" ->
    return { $loc, token: "&" }

FunctionType
  Parameters __ "=>" Type

TypeArguments
  __ "<" __ Type (__ Comma __ Type)* (__ Comma)? __ ">"

TypeParameters
  __ "<" __ Type (__ Comma __ Type)* (__ Comma)? __ ">" ->
    return { ts: true, children: $0 }

TypeParameter
  __ Identifier TypeConstraint? TypeParameterDelimiter

TypeConstraint
  __ "extends" Type

TypeParameterDelimiter
  _* Comma
   # NOTE: Don't insert comma before inline closing angle bracket
  &( _* ">" )
  # NOTE: Do insert comma before closing angle bracket on following line
  &( __ ">" ) ->
    return { $loc, token: "," }
  &EOS ->
    return { $loc, token: "," }

## Utility

Shebang
  /#![^\r\n]*/ EOL

CivetPrologue
  [\t ]* DoubleQuote CivetPrologueContent:content DoubleQuote $StatementDelimiter EOS -> content
  [\t ]* SingleQuote CivetPrologueContent:content SingleQuote $StatementDelimiter EOS -> content

CivetPrologueContent
  "civet" CivetOption*:options [\s]* ->
    return {
      type: "CivetPrologue",
      children: [],
      config: Object.fromEntries(options),
    }

CivetOption
  /\s+([+-]?)([a-zA-Z0-9-]+)(\s*=\s*([a-zA-Z0-9.+-]*))?/ ->
    // Normalize option names to camelCase
    const optionName = $2.replace(/-+([a-z]?)/g, (_, l) => {
      if (l) return l.toUpperCase()
      return ""
    })
    // - is disabled, + is enabled, no prefix is enabled
    // =value sets the value to any value (used for `tab`)
    let value =
      $3 ? $4 : ($1 === "-") ? false : true
    // Some options are automatically converted to numbers
    if (optionName === "tab") {
      value = parseFloat(value)
      if (isNaN(value)) value = 0
    }

    return [optionName, value]

UnknownPrologue
  # NOTE: $ is to keep source verbatim and not insert a semicolon if one was omitted
  # Can't use $EOS because it will prevent re-writing of coffee style comments
  [\t ]* BasicStringLiteral:s $StatementDelimiter EOS

DirectivePrologue
  CivetPrologue
  UnknownPrologue

EOS
  RestOfLine+

# End of line, including EOF
EOL
  /\r\n|\n|\r|$/ ->
    return { $loc, token: $0 }

Debugger
  "" ->
    debugger

# Insertions

InsertOpenParen
  "" ->
    return { $loc, token: "(" }

InsertCloseParen
  "" ->
    return { $loc, token: ")" }

InsertOpenBrace
  # NOTE: Includes a preceding space
  "" ->
    return [{ $loc, token: " " }, { $loc, token: "{" } ]

InsertInlineOpenBrace
  "" ->
    return [{ $loc, token: "{" } ]

InsertCloseBrace
  "" ->
    return { $loc, token: "}" }

InsertConst
  # NOTE: Includes a trailing space
  "" ->
    return { $loc, token: "const " }

InsertReadonly
  # NOTE: Includes a trailing space
  "" ->
    return { ts: true, children: [ { $loc, token: "readonly " } ] }

InsertNewline
  "" ->
    return "\n"

InsertIndent
  "" ->
    return module.currentIndent.token

InsertSpace
  "" ->
    return { $loc, token: " " }

InsertDot
  "" ->
    return { $loc, token: "." }

InsertBreak
  "" ->
    return { $loc, token: ";break;" }

InsertVar
  "" ->
    return { $loc, token: "var " }

CoffeeBinaryExistentialEnabled
  "" ->
    if(module.config.coffeeBinaryExistential) return
    return $skip

CoffeeBooleansEnabled
  "" ->
    if(module.config.coffeeBooleans) return
    return $skip

CoffeeClassesEnabled
  "" ->
    if(module.config.coffeeClasses) return
    return $skip

CoffeeCommentEnabled
  "" ->
    if(module.config.coffeeComment) return
    return $skip

CoffeeDoEnabled
  "" ->
    if(module.config.coffeeDo) return
    return $skip

CoffeeForLoopsEnabled
  "" ->
    if(module.config.coffeeForLoops) return
    return $skip

CoffeeInterpolationEnabled
  "" ->
    if(module.config.coffeeInterpolation) return
    return $skip

CoffeeIsntEnabled
  "" ->
    if(module.config.coffeeIsnt) return
    return $skip

CoffeeLineContinuationEnabled
  "" ->
    if(module.config.coffeeLineContinuation) return
    return $skip

CoffeeNotEnabled
  "" ->
    if(module.config.coffeeNot) return
    return $skip

CoffeeOfEnabled
  "" ->
    if(module.config.coffeeOf) return
    return $skip

# Reset module level data
Reset
  "" ->
    // Storage for PushIndent/PopIndent
    module.indentLevels = [{
      level: 0,
      token: "",
    }]

    if (!module._init) {
      module._init = true
      Object.defineProperties(module, {
        currentIndent: {
          get() {
            return module.indentLevels[module.indentLevels.length-1]
          },
        }
      })
    }

    module.config = parse.config = {
      autoVar: false,
      coffeeBinaryExistential: false,
      coffeeBooleans: false,
      coffeeClasses: false,
      coffeeComment: false,
      coffeeDo: false,
      coffeeEq: false,
      coffeeForLoops: false,
      coffeeInterpolation: false,
      coffeeIsnt: false,
      coffeeLineContinuation: false,
      coffeeNot: false,
      coffeeOf: false,
      implicitReturns: true,
<<<<<<< HEAD
      verbose: false,
=======
      tab: undefined, // default behavior = same as space
>>>>>>> 35a12755
    }

    let indexOfRef, hasPropRef, spliceRef
    const asAny = {
      ts: true,
      children: [" as any"]
    }
    module.prelude = []

    module.getSpliceRef = function () {
      if (spliceRef) return spliceRef

      spliceRef = {
        type: "Ref",
        base: "splice",
        id: "splice",
      }

      return spliceRef
    }

    module.getIndexOfRef = function() {
      if (indexOfRef) return indexOfRef

      indexOfRef = {
        type: "Ref",
        base: "indexOf",
        id: "indexOf",
      }

      const typeSuffix = {
        ts: true,
        children: [": <T>(this: T[], searchElement: T) => boolean"]
      }
      // [indent, statement]
      module.prelude.push(["", ["const ", indexOfRef, typeSuffix, " = [].indexOf", asAny, "\n"]])

      return indexOfRef
    }

    module.getHasPropRef = function() {
      if (hasPropRef) return hasPropRef

      hasPropRef = {
        type: "Ref",
        base: "hasProp",
        id: "hasProp",
      }

      const typeSuffix = {
        ts: true,
        children: [": <T>(this: T, prop: keyof T) => boolean"]
      }
      // [indent, statement]
      module.prelude.push(["", ["const ", hasPropRef, typeSuffix, " = {}.hasOwnProperty", asAny, "\n"]])

      return hasPropRef
    }

    // Expand setting coffeeCompat to the individual options
    Object.defineProperty(module.config, "coffeeCompat", {
      set(b) {
        if (b) {
          this.autoVar = true
          this.coffeeBinaryExistential = true
          this.coffeeBooleans = true
          this.coffeeClasses = true
          this.coffeeComment = true
          this.coffeeDo = true
          this.coffeeEq = true
          this.coffeeForLoops = true
          this.coffeeInterpolation = true
          this.coffeeIsnt = true
          this.coffeeLineContinuation = true
          this.coffeeNot = true
          this.coffeeOf = true
        } else {
          this.autoVar = false
          this.coffeeBinaryExistential = false
          this.coffeeBooleans = false
          this.coffeeClasses = false
          this.coffeeComment = false
          this.coffeeDo = false
          this.coffeeEq = false
          this.coffeeForLoops = false
          this.coffeeInterpolation = false
          this.coffeeIsnt = false
          this.coffeeLineContinuation = false
          this.coffeeNot = false
          this.coffeeOf = false
        }
      }
    })

    // TODO: this is only here because directive prologues depend on it
    // eventually all these `module.*` variables should be handled better in Hera
    // Adjust a parsed string by escaping newlines
    module.modifyString = function(str) {
      // Replace non-escaped newlines with escaped newlines
      // taking into account the possibility of a preceding escaped backslash
      return str.replace(/(^.?|[^\\]{2})(\\\\)*\n/g, '$1$2\\n')
    }

Init
  Shebang? DirectivePrologue*:directives "" ->
    directives.forEach((directive) => {
      if (directive.type === "CivetPrologue") {
        Object.assign(module.config, directive.config)
      }
    })

    module.expressionizeIfClause = function(clause, b, e) {
      const children = clause.children.slice(1) // Remove 'if'
      children./**/push("?", b) // Add ternary
      if (e) {
        // Remove 'else'
        children./**/push(e[0], ":", ...e.slice(2))
      }
      else {
        children.push(":void 0")
      }

      return {
        type: "IfExpression",
        children,
      }
    }

    module.addPostfixStatement = function(statement, ws, post) {
      let children, expressions
      if (post.blockPrefix?.length) {
        let indent = post.blockPrefix[0][0]
        expressions = [...post.blockPrefix, [indent, statement]]
        children = [" {\n", ...expressions, "\n", indent?.slice?.(0, -2), "}"]
      } else {
        expressions = [["", statement]]
        children = [" { ", ...expressions, " }"]
      }

      const block = {
        type: "BlockStatement",
        children,
        expressions,
      }

      children = [...post.children]
      children./**/push(block)

      // This removes trailing whitespace for easier testing
      if (!module.isWhitespaceOrEmpty(ws)) children./**/push(ws)

      return Object.assign({}, post, {
        children,
        block
      })
    }

    function expressionizeIteration(exp) {
      const resultsRef = {
        type: "Ref",
        base: "results",
        id: "results",
      }

      // insert `results.push` to gather results array
      insertPush(exp.block, resultsRef)
      // Wrap with IIFE
      exp.children = ["(", resultsRef, "=>{", ...exp.children, "; return ", resultsRef, "})([])"]
    }

    function wrapIterationReturningResults(statement, outerRef) {
      const resultsRef = {
        type: "Ref",
        base: "results",
        id: "results",
      }

      const declaration = {
        type: "Declaration",
        children: ["const ", resultsRef, "=[];"],
      }

      insertPush(statement.block, resultsRef)

      statement.children.unshift(declaration)
      if (outerRef) {
        statement.children.push(";", outerRef, ".push(", resultsRef, ");")
      } else {
        statement.children.push(";return ", resultsRef, ";")
      }
    }

    // NOTE: this is almost the same as insertReturn but doesn't remove `breaks` in `when` and
    // does construct an else clause pushing undefined in if statements that lack them
    // and adds to the beginning and the end of the expression's children.
    // Maybe these insertion modifications can be refactored to be more DRY eventually.
    function insertPush(node, ref) {
      if (!node) return
      // TODO: unify this with the `exp` switch
      switch (node.type) {
        case "AssignmentExpression":
          node.children.unshift(ref, ".push(")
          node.children.push(")")
          return
        case "Identifier":
          node.children.unshift(ref, ".push(")
          node.children.push(")")
          return
        case "BlockStatement":
          insertPush(node.expressions[node.expressions.length - 1], ref)
          return
        case "ObjectBindingPattern":
        case "ObjectExpression":
          module.insertTrimmingSpace(node.children[0], "")
          node.children.unshift(ref, ".push(")
          node.children.push(")")
          return
        case "CaseBlock":
          node.clauses.forEach((clause) => {
            insertPush(clause, ref)
          })
          return
        case "CaseClause":
          // Don't adjust case clauses
          return
        case "WhenClause":
          insertPush(node.expressions[node.expressions.length - 1], ref)
          return
        case "DefaultClause":
          insertPush(node.expressions[node.expressions.length - 1], ref)
          return
      }
      if (!Array.isArray(node)) return

      const [, exp] = node
      if (!exp) return

      let indent = node[0]
      // Hacky way to get the indent of the last expression
      if (Array.isArray(indent)) indent = indent[indent.length - 1]

      switch (exp.type) {
        case "BreakStatement":
        case "ContinueStatement":
        case "DebuggerStatement":
        case "EmptyStatement":
        case "ReturnStatement":
        case "ThrowStatement":
        case "Declaration":
          return
        case "ForStatement":
        case "IterationStatement":
          wrapIterationReturningResults(exp, ref)
          return
        case "BlockStatement":
          insertPush(exp.expressions[exp.expressions.length - 1], ref)
          return
        case "IfStatement":
          // if block
          insertPush(exp.children[2], ref)
          // else block
          if (exp.children[3]) insertPush(exp.children[3][2], ref)
          // Add else block pushing undefined if no else block
          else exp.children.push([" else {\n", indent, ref, ".push(undefined)\n", indent, "}"])
          return
        case "SwitchStatement":
          // insert a results.push in each case block
          insertPush(exp.children[2], ref)
          return
        case "TryStatement":
          // try block
          insertPush(exp.children[1], ref)
          // catch block
          if (exp.children[2]) insertPush(exp.children[2][2], ref)
          // NOTE: CoffeeScript doesn't add a push to an empty catch block but does add if there is any statement in the catch block
          // NOTE: do not insert a push in the finally block
          return
      }

      // Insert push wrapping expression
      node.splice(1, 0, ref, ".push(")
      node.push(")")
    }

    // [indent, statement, semicolon]
    function insertReturn(node) {
      if (!node) return
      // TODO: unify this with the `exp` switch
      switch (node.type) {
        case "AssignmentExpression":
          node.children.unshift("return ")
          return
        case "Identifier":
          // TODO: It may be better to wrap/insert a node
          node.children.unshift("return ")
          return
        case "BlockStatement":
          insertReturn(node.expressions[node.expressions.length - 1])
          return
        case "ObjectBindingPattern":
        case "ObjectExpression":
          module.insertTrimmingSpace(node.children[0], "")
          node.children.unshift("return ")
          return
        case "CaseBlock":
          node.clauses.forEach((clause) => {
            insertReturn(clause)
          })
          return
        case "CaseClause":
          // Don't adjust case clauses
          return
        case "WhenClause":
          // Remove inserted `break;`
          node.children.pop()
          insertReturn(node.expressions[node.expressions.length - 1])
          return
        case "DefaultClause":
          insertReturn(node.expressions[node.expressions.length - 1])
          return
      }
      if (!Array.isArray(node)) return

      const [, exp] = node
      let indent = node[0]
      // Hacky way to get the indent of the last expression
      if (Array.isArray(indent)) indent = indent[indent.length - 1]
      if (!exp) return

      switch (exp.type) {
        case "BreakStatement":
        case "ContinueStatement":
        case "DebuggerStatement":
        case "EmptyStatement":
        case "ReturnStatement":
        case "ThrowStatement":
        case "Declaration":
          return
        case "ForStatement":
        case "IterationStatement":
          wrapIterationReturningResults(exp)
          return
        case "BlockStatement":
          insertReturn(exp.expressions[exp.expressions.length - 1])
          return
        case "IfStatement":
          // if block
          insertReturn(exp.children[2])
          // else block
          if (exp.children[3]) insertReturn(exp.children[3][2])
          // Add explicit return after if block if no else block
          else exp.children.push(["\n", indent, "return"])
          return
        case "SwitchStatement":
          // insert a return in each case block
          insertReturn(exp.children[2])
          return
        case "TryStatement":
          // try block
          insertReturn(exp.children[1])
          // catch block
          if (exp.children[2]) insertReturn(exp.children[2][3])
          // NOTE: do not insert a return in the finally block
          return
      }

      // Insert return before expression
      node.splice(1, 0, "return ")
    }

    module.isWhitespaceOrEmpty = function(node) {
      if (!node) return true
      if (!node.length) return true
      if (typeof node === "string") return node.match(/^\s*$/)
      if (Array.isArray(node)) return node.every(module.isWhitespaceOrEmpty)
    }

    module.processBinaryOpExpression = function($0) {
      const expandedOps = module.expandChainedComparisons($0)

      // Expanded ops is [a, __, op1, __, b, __, op2, __, c, __, op3, __, d], etc.
      // NOTE: all operators of higher precedence than relational have been merged into the operand expressions
      let i = 2
      while (i < expandedOps.length) {
        const op = expandedOps[i]
        // a in b -> indexOf.call(b, a) >= 0
        // a not in b -> indexOf.call(b, a) < 0
        // a not instanceof b -> !(a instanceof b)
        if (op.special) {
          let [a, wsOp, op, wsB, b] = expandedOps.slice(i - 2, i + 3)

          let children
          if (op.ref) {
            wsOp = module.insertTrimmingSpace(wsOp, "")
            wsB = module.insertTrimmingSpace(wsB, "")

            children = [wsOp, op.ref, ".call(", wsB, b, ", ", a, ")", op.suffix]
          } else if (op.token === "instanceof" || op.token === "in") { // `not instanceof` / `not of`
            children = ["!(", a, wsOp, op, wsB, b, ")"]
          } else {
            throw new Error("Unknown operator: " + JSON.stringify(op))
          }

          expandedOps.splice(i - 2, 5, {
            children
          })
        } else {
          i += 4
        }
      }

      return expandedOps
    }

    /**
    * binops is an array of [__, op, __, exp] tuples
    * first is an expression
    */
    module.expandChainedComparisons = function([first, binops]) {
      // TODO: add refs to ensure middle expressions are evaluated only once

      // all relational operators could be chained in theory, including in and instanceof
      const relationalOps = ["==", "===", "!=", "!==", "<", "<=", ">", ">=", "in", "instanceof"]

      // short circuit/bitwise ops have lower precedence than comparison ops
      // so we only need to look for chains in the sections between them
      const lowerPrecedenceOps = ["??", "&&", "||", "&", "|", "^"]

      // shift/arithmetic ops have higher precedence, they will bind to expressions inside the chains
      // const higherPrecedenceOps = ["<<", ">>", ">>>", "+", "-", "*", "**", "/", "%"]

      let results = []

      let i = 0
      let l = binops.length

      let start = 0
      // indexes of chainable ops
      let chains = []
      while (i < l) {
        const [, op] = binops[i]

        // NOTE: coffee `in` and `not in` are ops that use a ref to indexOf. They are our only ref ops so far and they are both relational.
        if (relationalOps.includes(op.token) || op.ref) {
          chains.push(i)
        } else if (lowerPrecedenceOps.includes(op.token)) {
          // end of the chain
          processChains()
          first = []
        }

        i++
      }

      processChains()

      return results

      function processChains() {
        if (chains.length > 1) {
          chains.forEach((index, k) => {
            if (k > 0) {
              // NOTE: Inserting ws tokens to keep even operator spacing in the resulting array
              results.push(" ", "&&", " ")
            }
            const [pre, op, post, exp] = binops[index]

            let endIndex
            if (k < chains.length - 1) {
              endIndex = chains[k + 1]
            } else {
              endIndex = i + 1
            }

            results = results.concat(first, ...binops.slice(start, endIndex))
            first = [exp].concat(binops.slice(index + 1, endIndex))
            start = endIndex
          })
        } else {
          // Advance start if there was no chain
          results = results.concat(first, ...binops.slice(start, i + 1))
          start = i + 1
        }

        chains.length = 0
      }
    }

    // Return an array of Rule names that correspond to the current call stack
    module.parsePosition = function() {
      let s = Error().stack.split(/\n    at /)
      s./**/shift()
      s = s.filter((e) => !e.match(/^eval/)).map((e) => e.split(' ')[0])
      s = s.slice(1, s.indexOf('Program') + 1)

      return s
    }

    module.prune = function(node) {
      if(node === null || node === undefined) return
      if(node.length === 0) return

      if (Array.isArray(node)) {
        const a = node
        .map((n) => module.prune(n))
        .filter((n) => !!n)

        if(a.length > 1)  return a
        if(a.length === 1) return a[0]
        return
      }

      if(node.children != null) {
        node.children = module.prune(node.children)
        return node
      }

      return node
    }

    // Trims the first single space from the spacing array or node's children if present
    // maintains $loc for source maps
    module.insertTrimmingSpace = function(target, c) {
      if (!target) return target

      if (Array.isArray(target)) return target.map((e, i) => {
        if (i === 0) return module.insertTrimmingSpace(e, c)
        return e
      })
      if (target.children) return Object.assign({}, target, {
        children: target.children.map((e, i) => {
          if (i === 0) return module.insertTrimmingSpace(e, c)
          return e
        })
      })

      if (target.token) return Object.assign({}, target, {
        token: target.token.replace(/^ ?/, c)
      })

      return target
    }

    // Split out leading newlines from the first indented line
    const initialSpacingRe = /^(?:\r?\n|\n)*((?:\r?\n|\n)\s+)/

    module.dedentBlockSubstitutions = function($0) {
      const [s, strWithSubstitutions, e] = $0

      if (strWithSubstitutions.length === 0) {
        return $0
      }

      let initialSpacing, i=0, l=strWithSubstitutions.length, results=[s]
      // Get initial spacing from the first string token if it is not a substitution
      const {token} = strWithSubstitutions[0]

      if (token) {
        initialSpacing = token.match(initialSpacingRe)
      } else {
        initialSpacing = false
      }

      while (i < l) {
        let segment = strWithSubstitutions[i]

        if (segment.token) {
          segment = module.dedentBlockString(segment, initialSpacing, false)
          if (i === 0) {
            // Trim leading newline
            segment.token = segment.token.replace(/^(\r?\n|\n)/, "")
          }
          if (i === l - 1) {
            // Trim trailing newline
            segment.token = segment.token.replace(/(\r?\n|\n)[ \t]*$/, "")
          }
          results.push(segment)
        } else {
          results.push(segment)
        }

        i++
      }

      results.push(e)
      return results
    }

    module.dedentBlockString = function({$loc, token: str}, spacing, trim=true) {
      // If string begins with a newline then indentation assume that it should be removed for all lines
      if (spacing == null) spacing = str.match(initialSpacingRe)

      if (spacing) {
        str = str.replaceAll(spacing[1], "\n")
        const l = spacing.length
        $loc.pos += l
        $loc.length -= l
      }

      if (trim) {
        // Remove leading newline
        str = str.replace(/^(\r?\n|\n)/, "")
        // Remove trailing newline
        .replace(/(\r?\n|\n)[ \t]*$/, "")
      }

      // escape backtick, $
      str = str.replace(/(`|\$\{)/g, "\\$1")

      return {
        $loc,
        token: str,
      }
    }

    module.reorderBindingRestProperty = function(rest, after) {
      // Swap delimiters of last property and rest so that an omitted trailing comma doesn't end up in the middle
      if (after.length) {
        const
          [restDelim]       = rest.children.slice(-1),
          lastAfterProp     = after[after.length - 1],
          lastAfterChildren = lastAfterProp.children,
          [lastDelim]       = lastAfterChildren.slice(-1)

        rest = {...rest, children: [...rest.children.slice(0, -1), lastDelim]}
        after = [...after.slice(0, -1), {...lastAfterProp, children: [...lastAfterChildren.slice(0, -1), restDelim]}]
      }

      return [rest, after]
    }

    // Gather child nodes that match a predicate
    // while recursing into nested expressions
    // without recursing into nested blocks/for loops
    function gatherNodes(node, predicate) {
      if (node == null) return []

      if (Array.isArray(node)) {
        return node.flatMap((n) => gatherNodes(n, predicate))
      }

      if (predicate(node)) {
        return [node]
      }

      switch(node.type) {
        case "BlockStatement":
          return []
        case "ForStatement":
          // Descend into expressions but not into declarations or the body of the for loop
          const isDec = node.declaration?.type === "Declaration"
          return node.children.flatMap((n) => {
            if (isDec && n === node.declaration) return []
            return gatherNodes(n, predicate)
          })
        default:
          return gatherNodes(node.children, predicate)
      }

      return []
    }

    // Gather nodes that match a predicate recursing into all unmatched children
    // i.e. if the predicate matches a node it is not recursed into further
    function gatherRecursive(node, predicate) {
      if (node == null) return []

      if (Array.isArray(node)) {
        // TODO: should this be `gatherRecursive`?
        return node.flatMap((n) => gatherNodes(n, predicate))
      }

      if (predicate(node)) {
        return [node]
      }

      // TODO: should this be `gatherRecursive`?
      return gatherNodes(node.children, predicate)
    }

    function gatherRecursiveAll(node, predicate) {
      if (node == null) return []

      if (Array.isArray(node)) {
        return node.flatMap((n) => gatherRecursiveAll(n, predicate))
      }

      const nodes = gatherRecursiveAll(node.children, predicate)
      if (predicate(node)) {
        nodes.push(node)
      }

      return nodes
    }

    function processParams(f) {
      const { parameters, block } = f
      if (!block) return
      const { expressions } = block
      if (!expressions) return
      const { blockPrefix } = parameters

      let indent
      if (!expressions.length) {
        indent = ""
      } else {
        indent = expressions[0][0]
      }

      const [splices, thisAssignments] = gatherBindingCode(parameters)

      const prefix = splices.map(s => ["let ", s]).concat(thisAssignments)
      .map((s) => [indent, s, ";\n"])

      expressions.unshift(...prefix)
    }

    // Adjusts @binding inside object properties that need to be aliased
    // see test/function.civet binding pattern
    function adjustAtBindings(statements, asThis=false) {
      gatherRecursiveAll(statements, n => n.type === "AtBindingProperty")
      .forEach(binding => {
        const { ref } = binding

        if (asThis) {
          // Convert from @x to x: this.x keeping any whitespace or initializer to the right
          const atBinding = binding.children[0]
          atBinding.children.pop()
          atBinding.type = undefined

          binding.children.unshift(ref.id, ": this.", ref.base)
          binding.type = "Property"
          binding.ref = undefined
          return
        }

        if (ref.names[0] !== ref.base) {
          binding.children.unshift(ref.base, ": ")
        }
      })
    }

    function processFunctions(statements) {
      gatherRecursiveAll(statements, n => {
        return (
          n.type === "FunctionExpression" ||
          n.type === "ArrowFunction"
        )
      })
      .forEach((f) => {
        processParams(f)
        const { block, returnType } = f
        if (module.config.implicitReturns) {
          const isVoid  = returnType  === "void"
          const isBlock = block?.type === "BlockStatement"
          if (!isVoid && isBlock) {
            insertReturn(block)
          }
        }
      })

      gatherRecursiveAll(statements, n => n.type === "MethodDefinition")
      .forEach((f) => {
        processParams(f)
        const {signature, block} = f
        if (module.config.implicitReturns) {
          const isConstructor = signature.name       === "constructor"
          const isVoid        = signature.returnType === "void"
          const isSet         = signature.modifier   === "set"

          if (!isConstructor && !isSet && !isVoid) {
            insertReturn(block)
          }
        }
      })
    }

    function processSwitchExpressions(statements) {
      if (module.config.implicitReturns) {
        // Add returns to SwitchExpressions
        gatherRecursiveAll(statements, n => n.type === "SwitchExpression")
        .forEach(({ block }) => {
          insertReturn(block)
        })
      }
    }

    function processBindingPatternLHS(lhs, tail) {
      // Expand AtBindings first before gathering splices
      adjustAtBindings(lhs, true)
      const [splices, thisAssignments] = module.gatherBindingCode(lhs)
      // TODO: This isn't quite right for compound assignments, may need to wrap with parens and use comma to return the complete value
      tail.push(...splices.map(s => [", ", s]), ...thisAssignments.map(a => [", ", a]))
    }

    function processAssignments(statements) {
      gatherRecursiveAll(statements, n => n.type === "AssignmentExpression" && n.names === null)
      .forEach(exp => {
        let {lhs: $1, exp: $2} = exp, tail = [], i = 0, len = $1.length

        // Force parens around destructuring object assignments
        // Walk from left to right the minimal number of parens are added and enclose all destructured assignments
        // TODO: Could validate some lhs ecmascript rules here if we wanted to
        let wrapped = false
        while (i < len) {
          const lastAssignment = $1[i++]
          const [,lhs,,op] = lastAssignment
          if (op.token !== "=") continue

          if (lhs.type === "ObjectExpression" || lhs.type === "ObjectBindingPattern") {
            // Wrap with parens to distinguish from braced blocks
            if (!wrapped) {
              wrapped = true
              lhs.children./**/splice(0, 0, "(")
              tail./**/push(")")
            }
          }
        }

        // TODO: Handle optional assignment refs

        // Walk from right to left to handle splices
        i = len - 1
        while (i >= 0) {
          const lastAssignment = $1[i]

          if (lastAssignment[3].token === "=") {
            const lhs = lastAssignment[1]

            // Splice assignment
            if (Array.isArray(lhs) && lhs.length > 1) {
              const props = lhs[lhs.length-1]

              if (Array.isArray(props)) {
                const lastProp = props[props.length-1]

                // TODO: this is kind of bonkers
                if(lastProp.type === "SliceExpression") {
                  const {start, end, children: c} = lastProp
                  // TODO: don't lose as many source mappings
                  c[0].token = ".splice("
                  c[1] = start
                  c[2] = ", "
                  if (end)
                    c[3] = [end, " - ", start]
                  else
                    c[3] = ["1/0"]
                  c[4] = [", ...", $2]
                  c[5] = ")"

                  // Remove assignment token
                  lastAssignment./**/pop()
                  if (module.isWhitespaceOrEmpty(lastAssignment[2])) lastAssignment./**/pop()
                  // TODO: this only works for the last assignment, not multiple splice assignments, or splice assignments earlier in the chain
                  if ($1.length > 1) {
                    throw new Error("Not implemented yet! TODO: Handle multiple splice assignments")
                  }

                  exp.children = [$1]
                  exp.names = []
                  return
                }
              }
            } else if (lhs.type === "ObjectBindingPattern" || lhs.type === "ArrayBindingPattern") {
              processBindingPatternLHS(lhs, tail)
            }
            // NOTE: currently not processing any non-binding pattern ObjectExpression or ArrayExpressions
            // This might not be correct in all situations, esp BindingPatterns nested inside ObjectExpressions
          }
          i--
        }

        // Gather all identifier names from the lhs array
        const names = $1.flatMap(([,l]) => l.names || [])
        exp.children = [$1, $2, ...tail]
        exp.names = names
      })
    }

    // Don't push to prelude unless ref actually ends up in final parse tree,
    // the parse could backtrack and not actually use the ref!
    function checkSpliceRef(statements) {
      const spliceRef = module.getSpliceRef()
      if (gatherRecursiveAll(statements, n => n === spliceRef).length) {
        const typeSuffix = {
          ts: true,
          children: [": <T>(this: T[], start: number, deleteCount?: number) => T[]"]
        }

        const asAny = {
          ts: true,
          children: [" as any"]
        }
        // [indent, statement]
        module.prelude.push(["", ["const ", spliceRef, typeSuffix, " = [].splice", asAny, "\n"]])
      }
    }

    module.attachPostfixStatementAsExpression = function (exp, post) {
      let clause
      switch (post[1].type) {
        case "IterationStatement":
        case "ForStatement":
          clause = module.addPostfixStatement(exp, ...post)
          return {
            type: "IterationExpression",
            children: [clause],
            block: clause.block,
          }
        case "IfStatement":
          clause = module.expressionizeIfClause(post[1], exp)
          return clause
        default:
          throw new Error("Unknown postfix statement")
      }
    }

    module.processProgram = function(statements) {
      processAssignments(statements)
      processFunctions(statements)
      processSwitchExpressions(statements)

      // Modify iteration expressions
      gatherRecursiveAll(statements, n => n.type === "IterationExpression")
      .forEach((e) => expressionizeIteration(e))

      // NOTE: This must be done after function processing because that inserts the ref into the block body
      checkSpliceRef(statements)

      // Insert prelude
      statements.unshift(...module.prelude)

      if (module.config.autoVar) {
        createVarDecs(statements, [])
      }

      populateRefs(statements)
      adjustAtBindings(statements)
    }

    function findDecs(statements) {
      const declarationNames = gatherNodes(statements, (node) => {
        if(node.type === "Declaration") {
          return true
        }
      }).flatMap(d => d.names)

      return new Set(declarationNames)
    }

    function populateRefs(statements) {
      const refNodes = gatherNodes(statements, ({type}) => type === "Ref")
      const blockNodes = new Set(gatherNodes(statements, ({type}) => type === "BlockStatement"))
      const forNodes = gatherNodes(statements, ({type}) => type === "ForStatement")

      // Populate refs from inside out
      forNodes.forEach(({declaration, block}) => {
        // Need to include declarations with block because they share scope
        if (block.type === "BlockStatement") {
          populateRefs([declaration, ...block.children])
        } else { // single non-block statement
          populateRefs([declaration, ...block])
        }
        blockNodes.delete(block)
      })

      blockNodes.forEach(({expressions}) => populateRefs(expressions))

      if (refNodes.length) {
        // Find all ids within nested scopes
        const ids = gatherRecursive(statements, (s) => s.type === "Identifier")
        const names = new Set(ids.flatMap(({names}) => names || []))

        // Populate each ref
        refNodes.forEach((ref) => {
          const {type, base} = ref
          if (type !== "Ref") return

          ref.type = "Identifier"

          let n = 0
          let name = base

          // check for name collisions and increment name suffix
          while (names.has(name)) {
            n++
            name = `${base}${n}`
          }

          names.add(name)
          ref.children = ref.names = [name]
        })
      }
    }

    // CoffeeScript compatible automatic var insertion
    function createVarDecs(statements, scopes, pushVar) {
      // NOTE: var and let/const have different scoping rules
      // need to keep var scopes when entering functions and within a var scope keep
      // track of lexical scopes within blocks
      function hasDec(name) {
        return scopes.some((s) => s.has(name))
      }

      function findAssignments(statements, decs) {
        let assignmentStatements = gatherNodes(statements, (node) => {
          return node.type === "AssignmentExpression"
        })

        if (assignmentStatements.length) {
          // Get nested assignments that could be in expressions
          assignmentStatements = assignmentStatements
          .concat(findAssignments(assignmentStatements.map(s => s.children), decs))
        }

        return assignmentStatements
      }

      // Let descendent blocks add the var at the outer enclosing function scope
      if (!pushVar) {
        pushVar = function(name) {
          varIds./**/push(name)
          decs.add(name)
        }
      }

      const decs = findDecs(statements)
      scopes./**/push(decs)
      const varIds = []
      const assignmentStatements = findAssignments(statements, scopes)
      const undeclaredIdentifiers = assignmentStatements.flatMap((a) => {
        return a.names
      })

      // Unique, undeclared identifiers in this scope
      undeclaredIdentifiers.filter((x, i, a) => {
        if (!hasDec(x)) return a.indexOf(x) === i
      }).forEach(pushVar)

      const fnNodes  = gatherNodes(statements, (s) => s.type === "FunctionExpression")
      const forNodes = gatherNodes(statements, (s) => s.type === "ForStatement")

      const blockNodes = new Set(gatherNodes(statements, (s) => s.type === "BlockStatement"))
      // Remove function blocks and for statements, they get handled separately because they have additional parameter scopes and lexical scopes to add
      fnNodes .forEach(({block}) => blockNodes.delete(block))
      forNodes.forEach(({block}) => blockNodes.delete(block))

      // recurse into nested blocks
      blockNodes.forEach((block) => {
        createVarDecs(block.expressions, scopes, pushVar)
      })

      // recurse into for loops
      forNodes.forEach(({block, declaration}) => {
        scopes./**/push(new Set(declaration.names))
        createVarDecs(block.expressions, scopes, pushVar)
        scopes./**/pop()
      })

      // recurse into nested functions
      fnNodes.forEach(({block, parameters}) => {
        scopes./**/push(new Set(parameters.names))
        createVarDecs(block.expressions, scopes)
        scopes./**/pop()
      })

      if (varIds.length) {
        // get indent from first statement
        let indent = statements[0][0]
        if (Array.isArray(indent)) indent = indent[indent.length - 1]
        statements.unshift([indent, "var ", varIds.join(", "), "\n"])
      }
    }

    function gatherBindingCode(statements) {
      const thisAssignments = []
      const splices = []

      function insertRestSplices(s, p, thisAssignments) {
        gatherRecursiveAll(s, n => n.blockPrefix || n.type === "AtBinding")
        .forEach((n) => {
          // Insert `this` assignments
          if (n.type === "AtBinding") {
            const { ref } = n, { id } = ref
            thisAssignments.push([`this.${id} = `, ref])
            return
          }
          const { blockPrefix } = n
          p.push(blockPrefix)

          // Search for any further nested splices, and at bindings
          insertRestSplices(blockPrefix, p, thisAssignments)
        })
      }

      insertRestSplices(statements, splices, thisAssignments)

      return [splices, thisAssignments]
    }

    module.gatherBindingCode = gatherBindingCode

    return $0

# Indentation

# Holds the last indent level in `module.lastIndent`
# Can get weird with backtracking but should work out as long as
# EOS/Nested rules are used carefully and if we only compare to the
# pushed value.
Indent
  /[ \t]*/ ->
    let level
    if (module.config.tab) {
      const tabs = $0.match(/\t/g)
      const numTabs = tabs ? tabs.length : 0
      level = numTabs * module.config.tab + /*spaces*/ ($0.length - numTabs)
    } else {
      level = $0.length
    }

    return {
      $loc,
      token: $0,
      level
    }

# Used in PushIndent to keep track of the last indent level for nesting
TrackIndented
  Indent:indent ->
    const {level} = indent

    if (level <= module.currentIndent.level) {
      return $skip
    }
    if (module.config.verbose) {
      console.log("pushing indent", indent)
    }

    module.indentLevels.push(indent)

Samedent
  EOS Indent:indent ->
    const { level } = indent
    const currentIndentLevel = module.currentIndent.level
    if (level === currentIndentLevel) {
      return $0
    }
    return $skip

IndentedFurther
  EOS Indent:indent ->
    const { level } = indent
    const currentIndentLevel = module.currentIndent.level
    if (level > currentIndentLevel) {
      return $0
    }
    return $skip

# Indents one level deeper
# Must be matched with PopIndent
PushIndent
  # TrackIndented pushes the indent level if it is deeper than the current level
  # it will skip if it is not deeper
  &( EOS TrackIndented )

PopIndent
  "" ->
    if (module.config.verbose) {
      console.log("popping indent", module.indentLevels[module.indentLevels.length-1], "->", module.indentLevels[module.indentLevels.length-2])
    }
    module.indentLevels./**/pop()

Nested
  EOS:eos Indent:indent ->
    const { level } = indent
    const currentIndent = module.currentIndent
    if (module.config.verbose) {
      console.log("Indented", level, currentIndent)
    }
    if (level !== currentIndent.level) {
      if (module.config.verbose) {
        console.log("skipped nested")
      }
      return $skip
    }
    return $0<|MERGE_RESOLUTION|>--- conflicted
+++ resolved
@@ -3991,11 +3991,8 @@
       coffeeNot: false,
       coffeeOf: false,
       implicitReturns: true,
-<<<<<<< HEAD
+      tab: undefined, // default behavior = same as space
       verbose: false,
-=======
-      tab: undefined, // default behavior = same as space
->>>>>>> 35a12755
     }
 
     let indexOfRef, hasPropRef, spliceRef
