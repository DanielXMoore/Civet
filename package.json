--- conflicted
+++ resolved
@@ -1,10 +1,6 @@
 {
   "name": "@danielx/civet",
-<<<<<<< HEAD
-  "version": "0.5.44",
-=======
   "version": "0.5.50",
->>>>>>> 1150e3bb
   "description": "CoffeeScript style syntax for TypeScript",
   "main": "dist/main.js",
   "module": "dist/main.mjs",
