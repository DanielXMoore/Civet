--- conflicted
+++ resolved
@@ -20,37 +20,13 @@
 a is not b
 a or b
 a and b
-<<<<<<< HEAD
-</Playground>
-=======
 a not in b
-```
-
-```typescript
-a === b;
-a !== b;
-a || b;
-a && b;
-!(a in b);
-```
-
-:::
-
-::: code-group
-
-```coffee
+</Playground>
+
+<Playground>
 item is in array
 item is not in array
-```
-
-```typescript
-const indexOf: <T>(this: T[], searchElement: T) => boolean = [].indexOf as any
-indexOf.call(array, item) >= 0
-indexOf.call(array, item) < 0
-```
-
-:::
->>>>>>> 1dba1ea9
+</Playground>
 
 ### Variables
 
