--- conflicted
+++ resolved
@@ -165,7 +165,6 @@
     assert.equal serialize({ functionF() { } }.functionF), "function functionF() { }"
     assert.equal serialize({ async bar() { } }.bar), "async function bar() { }"
     assert.throws (=> serialize { [Math.sqrt 5]() {} }), /cannot serialize method with computed name/
-<<<<<<< HEAD
   it "null-prototype objects", =>
     obj := Object.create null,
       foo: value: 1, writable: true, enumerable: true, configurable: true
@@ -173,11 +172,9 @@
     assert.equal
       serialize obj
       'Object.create(null,{"foo":{"value":1,"writable":true,"enumerable":true,"configurable":true},"bar":{"value":true,"writable":false,"enumerable":false,"configurable":false}})'
-=======
   it "typed arrays", =>
     assert.equal serialize(new Uint32Array [1, 2, 3]), "new Uint32Array([1,2,3])"
     assert.equal serialize(new Float64Array [1.0, 1.5, NaN]), "new Float64Array([1,1.5,NaN])"
     assert.equal serialize(new BigInt64Array [1n, 2n, 3n]), "new BigInt64Array([1n,2n,3n])"
     assert.equal serialize(Buffer.from [1, 2, 3]), "Buffer.from([1,2,3])"
-    assert.equal serialize(new Uint8ClampedArray [-1, 0, 2, 256]), "new Uint8ClampedArray([0,0,2,255])"
->>>>>>> f929c6db
+    assert.equal serialize(new Uint8ClampedArray [-1, 0, 2, 256]), "new Uint8ClampedArray([0,0,2,255])"