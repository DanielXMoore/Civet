--- conflicted
+++ resolved
@@ -698,7 +698,6 @@
       ({ a:obj.a, b: obj.c, d : obj.e } = x)
     """
 
-<<<<<<< HEAD
     testCase """
       ...spread
       ---
@@ -716,14 +715,6 @@
     """
 
     it "no initializer", ->
-=======
-    it "no initializer", ->
-      throws """
-        obj.{a, b=5}
-      """
-
-    it "no ...spread", ->
->>>>>>> 2399646b
       throws """
         obj.{a, b=5}
       """
